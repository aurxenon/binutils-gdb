/* X86-64 specific support for ELF
   Copyright (C) 2000-2014 Free Software Foundation, Inc.
   Contributed by Jan Hubicka <jh@suse.cz>.

   This file is part of BFD, the Binary File Descriptor library.

   This program is free software; you can redistribute it and/or modify
   it under the terms of the GNU General Public License as published by
   the Free Software Foundation; either version 3 of the License, or
   (at your option) any later version.

   This program is distributed in the hope that it will be useful,
   but WITHOUT ANY WARRANTY; without even the implied warranty of
   MERCHANTABILITY or FITNESS FOR A PARTICULAR PURPOSE.  See the
   GNU General Public License for more details.

   You should have received a copy of the GNU General Public License
   along with this program; if not, write to the Free Software
   Foundation, Inc., 51 Franklin Street - Fifth Floor, Boston,
   MA 02110-1301, USA.  */

#include "sysdep.h"
#include "bfd.h"
#include "bfdlink.h"
#include "libbfd.h"
#include "elf-bfd.h"
#include "elf-nacl.h"
#include "bfd_stdint.h"
#include "objalloc.h"
#include "hashtab.h"
#include "dwarf2.h"
#include "libiberty.h"

#include "elf/x86-64.h"

#ifdef CORE_HEADER
#include <stdarg.h>
#include CORE_HEADER
#endif

/* In case we're on a 32-bit machine, construct a 64-bit "-1" value.  */
#define MINUS_ONE (~ (bfd_vma) 0)

/* Since both 32-bit and 64-bit x86-64 encode relocation type in the
   identical manner, we use ELF32_R_TYPE instead of ELF64_R_TYPE to get
   relocation type.  We also use ELF_ST_TYPE instead of ELF64_ST_TYPE
   since they are the same.  */

#define ABI_64_P(abfd) \
  (get_elf_backend_data (abfd)->s->elfclass == ELFCLASS64)

/* The relocation "howto" table.  Order of fields:
   type, rightshift, size, bitsize, pc_relative, bitpos, complain_on_overflow,
   special_function, name, partial_inplace, src_mask, dst_mask, pcrel_offset.  */
static reloc_howto_type x86_64_elf_howto_table[] =
{
  HOWTO(R_X86_64_NONE, 0, 0, 0, FALSE, 0, complain_overflow_dont,
	bfd_elf_generic_reloc, "R_X86_64_NONE",	FALSE, 0x00000000, 0x00000000,
	FALSE),
  HOWTO(R_X86_64_64, 0, 4, 64, FALSE, 0, complain_overflow_bitfield,
	bfd_elf_generic_reloc, "R_X86_64_64", FALSE, MINUS_ONE, MINUS_ONE,
	FALSE),
  HOWTO(R_X86_64_PC32, 0, 2, 32, TRUE, 0, complain_overflow_signed,
	bfd_elf_generic_reloc, "R_X86_64_PC32", FALSE, 0xffffffff, 0xffffffff,
	TRUE),
  HOWTO(R_X86_64_GOT32, 0, 2, 32, FALSE, 0, complain_overflow_signed,
	bfd_elf_generic_reloc, "R_X86_64_GOT32", FALSE, 0xffffffff, 0xffffffff,
	FALSE),
  HOWTO(R_X86_64_PLT32, 0, 2, 32, TRUE, 0, complain_overflow_signed,
	bfd_elf_generic_reloc, "R_X86_64_PLT32", FALSE, 0xffffffff, 0xffffffff,
	TRUE),
  HOWTO(R_X86_64_COPY, 0, 2, 32, FALSE, 0, complain_overflow_bitfield,
	bfd_elf_generic_reloc, "R_X86_64_COPY", FALSE, 0xffffffff, 0xffffffff,
	FALSE),
  HOWTO(R_X86_64_GLOB_DAT, 0, 4, 64, FALSE, 0, complain_overflow_bitfield,
	bfd_elf_generic_reloc, "R_X86_64_GLOB_DAT", FALSE, MINUS_ONE,
	MINUS_ONE, FALSE),
  HOWTO(R_X86_64_JUMP_SLOT, 0, 4, 64, FALSE, 0, complain_overflow_bitfield,
	bfd_elf_generic_reloc, "R_X86_64_JUMP_SLOT", FALSE, MINUS_ONE,
	MINUS_ONE, FALSE),
  HOWTO(R_X86_64_RELATIVE, 0, 4, 64, FALSE, 0, complain_overflow_bitfield,
	bfd_elf_generic_reloc, "R_X86_64_RELATIVE", FALSE, MINUS_ONE,
	MINUS_ONE, FALSE),
  HOWTO(R_X86_64_GOTPCREL, 0, 2, 32, TRUE, 0, complain_overflow_signed,
	bfd_elf_generic_reloc, "R_X86_64_GOTPCREL", FALSE, 0xffffffff,
	0xffffffff, TRUE),
  HOWTO(R_X86_64_32, 0, 2, 32, FALSE, 0, complain_overflow_unsigned,
	bfd_elf_generic_reloc, "R_X86_64_32", FALSE, 0xffffffff, 0xffffffff,
	FALSE),
  HOWTO(R_X86_64_32S, 0, 2, 32, FALSE, 0, complain_overflow_signed,
	bfd_elf_generic_reloc, "R_X86_64_32S", FALSE, 0xffffffff, 0xffffffff,
	FALSE),
  HOWTO(R_X86_64_16, 0, 1, 16, FALSE, 0, complain_overflow_bitfield,
	bfd_elf_generic_reloc, "R_X86_64_16", FALSE, 0xffff, 0xffff, FALSE),
  HOWTO(R_X86_64_PC16,0, 1, 16, TRUE, 0, complain_overflow_bitfield,
	bfd_elf_generic_reloc, "R_X86_64_PC16", FALSE, 0xffff, 0xffff, TRUE),
  HOWTO(R_X86_64_8, 0, 0, 8, FALSE, 0, complain_overflow_bitfield,
	bfd_elf_generic_reloc, "R_X86_64_8", FALSE, 0xff, 0xff, FALSE),
  HOWTO(R_X86_64_PC8, 0, 0, 8, TRUE, 0, complain_overflow_signed,
	bfd_elf_generic_reloc, "R_X86_64_PC8", FALSE, 0xff, 0xff, TRUE),
  HOWTO(R_X86_64_DTPMOD64, 0, 4, 64, FALSE, 0, complain_overflow_bitfield,
	bfd_elf_generic_reloc, "R_X86_64_DTPMOD64", FALSE, MINUS_ONE,
	MINUS_ONE, FALSE),
  HOWTO(R_X86_64_DTPOFF64, 0, 4, 64, FALSE, 0, complain_overflow_bitfield,
	bfd_elf_generic_reloc, "R_X86_64_DTPOFF64", FALSE, MINUS_ONE,
	MINUS_ONE, FALSE),
  HOWTO(R_X86_64_TPOFF64, 0, 4, 64, FALSE, 0, complain_overflow_bitfield,
	bfd_elf_generic_reloc, "R_X86_64_TPOFF64", FALSE, MINUS_ONE,
	MINUS_ONE, FALSE),
  HOWTO(R_X86_64_TLSGD, 0, 2, 32, TRUE, 0, complain_overflow_signed,
	bfd_elf_generic_reloc, "R_X86_64_TLSGD", FALSE, 0xffffffff,
	0xffffffff, TRUE),
  HOWTO(R_X86_64_TLSLD, 0, 2, 32, TRUE, 0, complain_overflow_signed,
	bfd_elf_generic_reloc, "R_X86_64_TLSLD", FALSE, 0xffffffff,
	0xffffffff, TRUE),
  HOWTO(R_X86_64_DTPOFF32, 0, 2, 32, FALSE, 0, complain_overflow_signed,
	bfd_elf_generic_reloc, "R_X86_64_DTPOFF32", FALSE, 0xffffffff,
	0xffffffff, FALSE),
  HOWTO(R_X86_64_GOTTPOFF, 0, 2, 32, TRUE, 0, complain_overflow_signed,
	bfd_elf_generic_reloc, "R_X86_64_GOTTPOFF", FALSE, 0xffffffff,
	0xffffffff, TRUE),
  HOWTO(R_X86_64_TPOFF32, 0, 2, 32, FALSE, 0, complain_overflow_signed,
	bfd_elf_generic_reloc, "R_X86_64_TPOFF32", FALSE, 0xffffffff,
	0xffffffff, FALSE),
  HOWTO(R_X86_64_PC64, 0, 4, 64, TRUE, 0, complain_overflow_bitfield,
	bfd_elf_generic_reloc, "R_X86_64_PC64", FALSE, MINUS_ONE, MINUS_ONE,
	TRUE),
  HOWTO(R_X86_64_GOTOFF64, 0, 4, 64, FALSE, 0, complain_overflow_bitfield,
	bfd_elf_generic_reloc, "R_X86_64_GOTOFF64",
	FALSE, MINUS_ONE, MINUS_ONE, FALSE),
  HOWTO(R_X86_64_GOTPC32, 0, 2, 32, TRUE, 0, complain_overflow_signed,
	bfd_elf_generic_reloc, "R_X86_64_GOTPC32",
	FALSE, 0xffffffff, 0xffffffff, TRUE),
  HOWTO(R_X86_64_GOT64, 0, 4, 64, FALSE, 0, complain_overflow_signed,
	bfd_elf_generic_reloc, "R_X86_64_GOT64", FALSE, MINUS_ONE, MINUS_ONE,
	FALSE),
  HOWTO(R_X86_64_GOTPCREL64, 0, 4, 64, TRUE, 0, complain_overflow_signed,
	bfd_elf_generic_reloc, "R_X86_64_GOTPCREL64", FALSE, MINUS_ONE,
	MINUS_ONE, TRUE),
  HOWTO(R_X86_64_GOTPC64, 0, 4, 64, TRUE, 0, complain_overflow_signed,
	bfd_elf_generic_reloc, "R_X86_64_GOTPC64",
	FALSE, MINUS_ONE, MINUS_ONE, TRUE),
  HOWTO(R_X86_64_GOTPLT64, 0, 4, 64, FALSE, 0, complain_overflow_signed,
	bfd_elf_generic_reloc, "R_X86_64_GOTPLT64", FALSE, MINUS_ONE,
	MINUS_ONE, FALSE),
  HOWTO(R_X86_64_PLTOFF64, 0, 4, 64, FALSE, 0, complain_overflow_signed,
	bfd_elf_generic_reloc, "R_X86_64_PLTOFF64", FALSE, MINUS_ONE,
	MINUS_ONE, FALSE),
  HOWTO(R_X86_64_SIZE32, 0, 2, 32, FALSE, 0, complain_overflow_unsigned,
	bfd_elf_generic_reloc, "R_X86_64_SIZE32", FALSE, 0xffffffff, 0xffffffff,
	FALSE),
  HOWTO(R_X86_64_SIZE64, 0, 4, 64, FALSE, 0, complain_overflow_unsigned,
	bfd_elf_generic_reloc, "R_X86_64_SIZE64", FALSE, MINUS_ONE, MINUS_ONE,
	FALSE),
  HOWTO(R_X86_64_GOTPC32_TLSDESC, 0, 2, 32, TRUE, 0,
	complain_overflow_bitfield, bfd_elf_generic_reloc,
	"R_X86_64_GOTPC32_TLSDESC",
	FALSE, 0xffffffff, 0xffffffff, TRUE),
  HOWTO(R_X86_64_TLSDESC_CALL, 0, 0, 0, FALSE, 0,
	complain_overflow_dont, bfd_elf_generic_reloc,
	"R_X86_64_TLSDESC_CALL",
	FALSE, 0, 0, FALSE),
  HOWTO(R_X86_64_TLSDESC, 0, 4, 64, FALSE, 0,
	complain_overflow_bitfield, bfd_elf_generic_reloc,
	"R_X86_64_TLSDESC",
	FALSE, MINUS_ONE, MINUS_ONE, FALSE),
  HOWTO(R_X86_64_IRELATIVE, 0, 4, 64, FALSE, 0, complain_overflow_bitfield,
	bfd_elf_generic_reloc, "R_X86_64_IRELATIVE", FALSE, MINUS_ONE,
	MINUS_ONE, FALSE),
  HOWTO(R_X86_64_RELATIVE64, 0, 4, 64, FALSE, 0, complain_overflow_bitfield,
	bfd_elf_generic_reloc, "R_X86_64_RELATIVE64", FALSE, MINUS_ONE,
	MINUS_ONE, FALSE),
  HOWTO(R_X86_64_PC32_BND, 0, 2, 32, TRUE, 0, complain_overflow_signed,
	bfd_elf_generic_reloc, "R_X86_64_PC32_BND", FALSE, 0xffffffff, 0xffffffff,
	TRUE),
  HOWTO(R_X86_64_PLT32_BND, 0, 2, 32, TRUE, 0, complain_overflow_signed,
	bfd_elf_generic_reloc, "R_X86_64_PLT32_BND", FALSE, 0xffffffff, 0xffffffff,
	TRUE),

  /* We have a gap in the reloc numbers here.
     R_X86_64_standard counts the number up to this point, and
     R_X86_64_vt_offset is the value to subtract from a reloc type of
     R_X86_64_GNU_VT* to form an index into this table.  */
#define R_X86_64_standard (R_X86_64_PLT32_BND + 1)
#define R_X86_64_vt_offset (R_X86_64_GNU_VTINHERIT - R_X86_64_standard)

/* GNU extension to record C++ vtable hierarchy.  */
  HOWTO (R_X86_64_GNU_VTINHERIT, 0, 4, 0, FALSE, 0, complain_overflow_dont,
	 NULL, "R_X86_64_GNU_VTINHERIT", FALSE, 0, 0, FALSE),

/* GNU extension to record C++ vtable member usage.  */
  HOWTO (R_X86_64_GNU_VTENTRY, 0, 4, 0, FALSE, 0, complain_overflow_dont,
	 _bfd_elf_rel_vtable_reloc_fn, "R_X86_64_GNU_VTENTRY", FALSE, 0, 0,
	 FALSE),

/* Use complain_overflow_bitfield on R_X86_64_32 for x32.  */
  HOWTO(R_X86_64_32, 0, 2, 32, FALSE, 0, complain_overflow_bitfield,
	bfd_elf_generic_reloc, "R_X86_64_32", FALSE, 0xffffffff, 0xffffffff,
	FALSE)
};

#define IS_X86_64_PCREL_TYPE(TYPE)	\
  (   ((TYPE) == R_X86_64_PC8)		\
   || ((TYPE) == R_X86_64_PC16)		\
   || ((TYPE) == R_X86_64_PC32)		\
   || ((TYPE) == R_X86_64_PC32_BND)	\
   || ((TYPE) == R_X86_64_PC64))

/* Map BFD relocs to the x86_64 elf relocs.  */
struct elf_reloc_map
{
  bfd_reloc_code_real_type bfd_reloc_val;
  unsigned char elf_reloc_val;
};

static const struct elf_reloc_map x86_64_reloc_map[] =
{
  { BFD_RELOC_NONE,		R_X86_64_NONE, },
  { BFD_RELOC_64,		R_X86_64_64,   },
  { BFD_RELOC_32_PCREL,		R_X86_64_PC32, },
  { BFD_RELOC_X86_64_GOT32,	R_X86_64_GOT32,},
  { BFD_RELOC_X86_64_PLT32,	R_X86_64_PLT32,},
  { BFD_RELOC_X86_64_COPY,	R_X86_64_COPY, },
  { BFD_RELOC_X86_64_GLOB_DAT,	R_X86_64_GLOB_DAT, },
  { BFD_RELOC_X86_64_JUMP_SLOT, R_X86_64_JUMP_SLOT, },
  { BFD_RELOC_X86_64_RELATIVE,	R_X86_64_RELATIVE, },
  { BFD_RELOC_X86_64_GOTPCREL,	R_X86_64_GOTPCREL, },
  { BFD_RELOC_32,		R_X86_64_32, },
  { BFD_RELOC_X86_64_32S,	R_X86_64_32S, },
  { BFD_RELOC_16,		R_X86_64_16, },
  { BFD_RELOC_16_PCREL,		R_X86_64_PC16, },
  { BFD_RELOC_8,		R_X86_64_8, },
  { BFD_RELOC_8_PCREL,		R_X86_64_PC8, },
  { BFD_RELOC_X86_64_DTPMOD64,	R_X86_64_DTPMOD64, },
  { BFD_RELOC_X86_64_DTPOFF64,	R_X86_64_DTPOFF64, },
  { BFD_RELOC_X86_64_TPOFF64,	R_X86_64_TPOFF64, },
  { BFD_RELOC_X86_64_TLSGD,	R_X86_64_TLSGD, },
  { BFD_RELOC_X86_64_TLSLD,	R_X86_64_TLSLD, },
  { BFD_RELOC_X86_64_DTPOFF32,	R_X86_64_DTPOFF32, },
  { BFD_RELOC_X86_64_GOTTPOFF,	R_X86_64_GOTTPOFF, },
  { BFD_RELOC_X86_64_TPOFF32,	R_X86_64_TPOFF32, },
  { BFD_RELOC_64_PCREL,		R_X86_64_PC64, },
  { BFD_RELOC_X86_64_GOTOFF64,	R_X86_64_GOTOFF64, },
  { BFD_RELOC_X86_64_GOTPC32,	R_X86_64_GOTPC32, },
  { BFD_RELOC_X86_64_GOT64,	R_X86_64_GOT64, },
  { BFD_RELOC_X86_64_GOTPCREL64,R_X86_64_GOTPCREL64, },
  { BFD_RELOC_X86_64_GOTPC64,	R_X86_64_GOTPC64, },
  { BFD_RELOC_X86_64_GOTPLT64,	R_X86_64_GOTPLT64, },
  { BFD_RELOC_X86_64_PLTOFF64,	R_X86_64_PLTOFF64, },
  { BFD_RELOC_SIZE32,		R_X86_64_SIZE32, },
  { BFD_RELOC_SIZE64,		R_X86_64_SIZE64, },
  { BFD_RELOC_X86_64_GOTPC32_TLSDESC, R_X86_64_GOTPC32_TLSDESC, },
  { BFD_RELOC_X86_64_TLSDESC_CALL, R_X86_64_TLSDESC_CALL, },
  { BFD_RELOC_X86_64_TLSDESC,	R_X86_64_TLSDESC, },
  { BFD_RELOC_X86_64_IRELATIVE,	R_X86_64_IRELATIVE, },
  { BFD_RELOC_X86_64_PC32_BND,	R_X86_64_PC32_BND,},
  { BFD_RELOC_X86_64_PLT32_BND,	R_X86_64_PLT32_BND,},
  { BFD_RELOC_VTABLE_INHERIT,	R_X86_64_GNU_VTINHERIT, },
  { BFD_RELOC_VTABLE_ENTRY,	R_X86_64_GNU_VTENTRY, },
};

static reloc_howto_type *
elf_x86_64_rtype_to_howto (bfd *abfd, unsigned r_type)
{
  unsigned i;

  if (r_type == (unsigned int) R_X86_64_32)
    {
      if (ABI_64_P (abfd))
	i = r_type;
      else
	i = ARRAY_SIZE (x86_64_elf_howto_table) - 1;
    }
  else if (r_type < (unsigned int) R_X86_64_GNU_VTINHERIT
	   || r_type >= (unsigned int) R_X86_64_max)
    {
      if (r_type >= (unsigned int) R_X86_64_standard)
	{
	  (*_bfd_error_handler) (_("%B: invalid relocation type %d"),
				 abfd, (int) r_type);
	  r_type = R_X86_64_NONE;
	}
      i = r_type;
    }
  else
    i = r_type - (unsigned int) R_X86_64_vt_offset;
  BFD_ASSERT (x86_64_elf_howto_table[i].type == r_type);
  return &x86_64_elf_howto_table[i];
}

/* Given a BFD reloc type, return a HOWTO structure.  */
static reloc_howto_type *
elf_x86_64_reloc_type_lookup (bfd *abfd,
			      bfd_reloc_code_real_type code)
{
  unsigned int i;

  for (i = 0; i < sizeof (x86_64_reloc_map) / sizeof (struct elf_reloc_map);
       i++)
    {
      if (x86_64_reloc_map[i].bfd_reloc_val == code)
	return elf_x86_64_rtype_to_howto (abfd,
					  x86_64_reloc_map[i].elf_reloc_val);
    }
  return NULL;
}

static reloc_howto_type *
elf_x86_64_reloc_name_lookup (bfd *abfd,
			      const char *r_name)
{
  unsigned int i;

  if (!ABI_64_P (abfd) && strcasecmp (r_name, "R_X86_64_32") == 0)
    {
      /* Get x32 R_X86_64_32.  */
      reloc_howto_type *reloc
	= &x86_64_elf_howto_table[ARRAY_SIZE (x86_64_elf_howto_table) - 1];
      BFD_ASSERT (reloc->type == (unsigned int) R_X86_64_32);
      return reloc;
    }

  for (i = 0; i < ARRAY_SIZE (x86_64_elf_howto_table); i++)
    if (x86_64_elf_howto_table[i].name != NULL
	&& strcasecmp (x86_64_elf_howto_table[i].name, r_name) == 0)
      return &x86_64_elf_howto_table[i];

  return NULL;
}

/* Given an x86_64 ELF reloc type, fill in an arelent structure.  */

static void
elf_x86_64_info_to_howto (bfd *abfd ATTRIBUTE_UNUSED, arelent *cache_ptr,
			  Elf_Internal_Rela *dst)
{
  unsigned r_type;

  r_type = ELF32_R_TYPE (dst->r_info);
  cache_ptr->howto = elf_x86_64_rtype_to_howto (abfd, r_type);
  BFD_ASSERT (r_type == cache_ptr->howto->type);
}

/* Support for core dump NOTE sections.  */
static bfd_boolean
elf_x86_64_grok_prstatus (bfd *abfd, Elf_Internal_Note *note)
{
  int offset;
  size_t size;

  switch (note->descsz)
    {
      default:
	return FALSE;

      case 296:		/* sizeof(istruct elf_prstatus) on Linux/x32 */
	/* pr_cursig */
	elf_tdata (abfd)->core->signal = bfd_get_16 (abfd, note->descdata + 12);

	/* pr_pid */
	elf_tdata (abfd)->core->lwpid = bfd_get_32 (abfd, note->descdata + 24);

	/* pr_reg */
	offset = 72;
	size = 216;

	break;

      case 336:		/* sizeof(istruct elf_prstatus) on Linux/x86_64 */
	/* pr_cursig */
	elf_tdata (abfd)->core->signal
	  = bfd_get_16 (abfd, note->descdata + 12);

	/* pr_pid */
	elf_tdata (abfd)->core->lwpid
	  = bfd_get_32 (abfd, note->descdata + 32);

	/* pr_reg */
	offset = 112;
	size = 216;

	break;
    }

  /* Make a ".reg/999" section.  */
  return _bfd_elfcore_make_pseudosection (abfd, ".reg",
					  size, note->descpos + offset);
}

static bfd_boolean
elf_x86_64_grok_psinfo (bfd *abfd, Elf_Internal_Note *note)
{
  switch (note->descsz)
    {
      default:
	return FALSE;

      case 124:		/* sizeof(struct elf_prpsinfo) on Linux/x32 */
	elf_tdata (abfd)->core->pid
	  = bfd_get_32 (abfd, note->descdata + 12);
	elf_tdata (abfd)->core->program
	  = _bfd_elfcore_strndup (abfd, note->descdata + 28, 16);
	elf_tdata (abfd)->core->command
	  = _bfd_elfcore_strndup (abfd, note->descdata + 44, 80);
	break;

      case 136:		/* sizeof(struct elf_prpsinfo) on Linux/x86_64 */
	elf_tdata (abfd)->core->pid
	  = bfd_get_32 (abfd, note->descdata + 24);
	elf_tdata (abfd)->core->program
	 = _bfd_elfcore_strndup (abfd, note->descdata + 40, 16);
	elf_tdata (abfd)->core->command
	 = _bfd_elfcore_strndup (abfd, note->descdata + 56, 80);
    }

  /* Note that for some reason, a spurious space is tacked
     onto the end of the args in some (at least one anyway)
     implementations, so strip it off if it exists.  */

  {
    char *command = elf_tdata (abfd)->core->command;
    int n = strlen (command);

    if (0 < n && command[n - 1] == ' ')
      command[n - 1] = '\0';
  }

  return TRUE;
}

#ifdef CORE_HEADER
static char *
elf_x86_64_write_core_note (bfd *abfd, char *buf, int *bufsiz,
			    int note_type, ...)
{
  const struct elf_backend_data *bed = get_elf_backend_data (abfd);
  va_list ap;
  const char *fname, *psargs;
  long pid;
  int cursig;
  const void *gregs;

  switch (note_type)
    {
    default:
      return NULL;

    case NT_PRPSINFO:
      va_start (ap, note_type);
      fname = va_arg (ap, const char *);
      psargs = va_arg (ap, const char *);
      va_end (ap);

      if (bed->s->elfclass == ELFCLASS32)
	{
	  prpsinfo32_t data;
	  memset (&data, 0, sizeof (data));
	  strncpy (data.pr_fname, fname, sizeof (data.pr_fname));
	  strncpy (data.pr_psargs, psargs, sizeof (data.pr_psargs));
	  return elfcore_write_note (abfd, buf, bufsiz, "CORE", note_type,
				     &data, sizeof (data));
	}
      else
	{
	  prpsinfo64_t data;
	  memset (&data, 0, sizeof (data));
	  strncpy (data.pr_fname, fname, sizeof (data.pr_fname));
	  strncpy (data.pr_psargs, psargs, sizeof (data.pr_psargs));
	  return elfcore_write_note (abfd, buf, bufsiz, "CORE", note_type,
				     &data, sizeof (data));
	}
      /* NOTREACHED */

    case NT_PRSTATUS:
      va_start (ap, note_type);
      pid = va_arg (ap, long);
      cursig = va_arg (ap, int);
      gregs = va_arg (ap, const void *);
      va_end (ap);

      if (bed->s->elfclass == ELFCLASS32)
	{
	  if (bed->elf_machine_code == EM_X86_64)
	    {
	      prstatusx32_t prstat;
	      memset (&prstat, 0, sizeof (prstat));
	      prstat.pr_pid = pid;
	      prstat.pr_cursig = cursig;
	      memcpy (&prstat.pr_reg, gregs, sizeof (prstat.pr_reg));
	      return elfcore_write_note (abfd, buf, bufsiz, "CORE", note_type,
					 &prstat, sizeof (prstat));
	    }
	  else
	    {
	      prstatus32_t prstat;
	      memset (&prstat, 0, sizeof (prstat));
	      prstat.pr_pid = pid;
	      prstat.pr_cursig = cursig;
	      memcpy (&prstat.pr_reg, gregs, sizeof (prstat.pr_reg));
	      return elfcore_write_note (abfd, buf, bufsiz, "CORE", note_type,
					 &prstat, sizeof (prstat));
	    }
	}
      else
	{
	  prstatus64_t prstat;
	  memset (&prstat, 0, sizeof (prstat));
	  prstat.pr_pid = pid;
	  prstat.pr_cursig = cursig;
	  memcpy (&prstat.pr_reg, gregs, sizeof (prstat.pr_reg));
	  return elfcore_write_note (abfd, buf, bufsiz, "CORE", note_type,
				     &prstat, sizeof (prstat));
	}
    }
  /* NOTREACHED */
}
#endif

/* Functions for the x86-64 ELF linker.	 */

/* The name of the dynamic interpreter.	 This is put in the .interp
   section.  */

#define ELF64_DYNAMIC_INTERPRETER "/lib/ld64.so.1"
#define ELF32_DYNAMIC_INTERPRETER "/lib/ldx32.so.1"

/* If ELIMINATE_COPY_RELOCS is non-zero, the linker will try to avoid
   copying dynamic variables from a shared lib into an app's dynbss
   section, and instead use a dynamic relocation to point into the
   shared lib.  */
#define ELIMINATE_COPY_RELOCS 1

/* The size in bytes of an entry in the global offset table.  */

#define GOT_ENTRY_SIZE 8

/* The size in bytes of an entry in the procedure linkage table.  */

#define PLT_ENTRY_SIZE 16

/* The first entry in a procedure linkage table looks like this.  See the
   SVR4 ABI i386 supplement and the x86-64 ABI to see how this works.  */

static const bfd_byte elf_x86_64_plt0_entry[PLT_ENTRY_SIZE] =
{
  0xff, 0x35, 8, 0, 0, 0,	/* pushq GOT+8(%rip)  */
  0xff, 0x25, 16, 0, 0, 0,	/* jmpq *GOT+16(%rip) */
  0x0f, 0x1f, 0x40, 0x00	/* nopl 0(%rax)       */
};

/* Subsequent entries in a procedure linkage table look like this.  */

static const bfd_byte elf_x86_64_plt_entry[PLT_ENTRY_SIZE] =
{
  0xff, 0x25,	/* jmpq *name@GOTPC(%rip) */
  0, 0, 0, 0,	/* replaced with offset to this symbol in .got.	 */
  0x68,		/* pushq immediate */
  0, 0, 0, 0,	/* replaced with index into relocation table.  */
  0xe9,		/* jmp relative */
  0, 0, 0, 0	/* replaced with offset to start of .plt0.  */
};

/* The first entry in a procedure linkage table with BND relocations
   like this.  */

static const bfd_byte elf_x86_64_bnd_plt0_entry[PLT_ENTRY_SIZE] =
{
  0xff, 0x35, 8, 0, 0, 0,         /* pushq GOT+8(%rip)        */
  0xf2, 0xff, 0x25, 16, 0, 0, 0,  /* bnd jmpq *GOT+16(%rip)   */
  0x0f, 0x1f, 0                   /* nopl (%rax)              */
};

/* Subsequent entries for legacy branches in a procedure linkage table
   with BND relocations look like this.  */

static const bfd_byte elf_x86_64_legacy_plt_entry[PLT_ENTRY_SIZE] =
{
  0x68, 0, 0, 0, 0,             /* pushq immediate            */
  0xe9, 0, 0, 0, 0,             /* jmpq relative              */
  0x66, 0x0f, 0x1f, 0x44, 0, 0  /* nopw (%rax,%rax,1)         */
};

/* Subsequent entries for branches with BND prefx in a procedure linkage
   table with BND relocations look like this.  */

static const bfd_byte elf_x86_64_bnd_plt_entry[PLT_ENTRY_SIZE] =
{
  0x68, 0, 0, 0, 0,             /* pushq immediate            */
  0xf2, 0xe9, 0, 0, 0, 0,       /* bnd jmpq relative          */
  0x0f, 0x1f, 0x44, 0, 0        /* nopl 0(%rax,%rax,1)        */
};

/* Entries for legacy branches in the second procedure linkage table
   look like this.  */

static const bfd_byte elf_x86_64_legacy_plt2_entry[8] =
{
  0xff, 0x25,                    /* jmpq *name@GOTPC(%rip)      */
  0, 0, 0, 0,  /* replaced with offset to this symbol in .got.  */
  0x66, 0x90                     /* xchg %ax,%ax                */
};

/* Entries for branches with BND prefix in the second procedure linkage
   table look like this.  */

static const bfd_byte elf_x86_64_bnd_plt2_entry[8] =
{
  0xf2, 0xff, 0x25,              /* bnd jmpq *name@GOTPC(%rip)  */
  0, 0, 0, 0,  /* replaced with offset to this symbol in .got.  */
  0x90                           /* nop                         */
};

/* .eh_frame covering the .plt section.  */

static const bfd_byte elf_x86_64_eh_frame_plt[] =
{
#define PLT_CIE_LENGTH		20
#define PLT_FDE_LENGTH		36
#define PLT_FDE_START_OFFSET	4 + PLT_CIE_LENGTH + 8
#define PLT_FDE_LEN_OFFSET	4 + PLT_CIE_LENGTH + 12
  PLT_CIE_LENGTH, 0, 0, 0,	/* CIE length */
  0, 0, 0, 0,			/* CIE ID */
  1,				/* CIE version */
  'z', 'R', 0,			/* Augmentation string */
  1,				/* Code alignment factor */
  0x78,				/* Data alignment factor */
  16,				/* Return address column */
  1,				/* Augmentation size */
  DW_EH_PE_pcrel | DW_EH_PE_sdata4, /* FDE encoding */
  DW_CFA_def_cfa, 7, 8,		/* DW_CFA_def_cfa: r7 (rsp) ofs 8 */
  DW_CFA_offset + 16, 1,	/* DW_CFA_offset: r16 (rip) at cfa-8 */
  DW_CFA_nop, DW_CFA_nop,

  PLT_FDE_LENGTH, 0, 0, 0,	/* FDE length */
  PLT_CIE_LENGTH + 8, 0, 0, 0,	/* CIE pointer */
  0, 0, 0, 0,			/* R_X86_64_PC32 .plt goes here */
  0, 0, 0, 0,			/* .plt size goes here */
  0,				/* Augmentation size */
  DW_CFA_def_cfa_offset, 16,	/* DW_CFA_def_cfa_offset: 16 */
  DW_CFA_advance_loc + 6,	/* DW_CFA_advance_loc: 6 to __PLT__+6 */
  DW_CFA_def_cfa_offset, 24,	/* DW_CFA_def_cfa_offset: 24 */
  DW_CFA_advance_loc + 10,	/* DW_CFA_advance_loc: 10 to __PLT__+16 */
  DW_CFA_def_cfa_expression,	/* DW_CFA_def_cfa_expression */
  11,				/* Block length */
  DW_OP_breg7, 8,		/* DW_OP_breg7 (rsp): 8 */
  DW_OP_breg16, 0,		/* DW_OP_breg16 (rip): 0 */
  DW_OP_lit15, DW_OP_and, DW_OP_lit11, DW_OP_ge,
  DW_OP_lit3, DW_OP_shl, DW_OP_plus,
  DW_CFA_nop, DW_CFA_nop, DW_CFA_nop, DW_CFA_nop
};

/* Architecture-specific backend data for x86-64.  */

struct elf_x86_64_backend_data
{
  /* Templates for the initial PLT entry and for subsequent entries.  */
  const bfd_byte *plt0_entry;
  const bfd_byte *plt_entry;
  unsigned int plt_entry_size;          /* Size of each PLT entry.  */

  /* Offsets into plt0_entry that are to be replaced with GOT[1] and GOT[2].  */
  unsigned int plt0_got1_offset;
  unsigned int plt0_got2_offset;

  /* Offset of the end of the PC-relative instruction containing
     plt0_got2_offset.  */
  unsigned int plt0_got2_insn_end;

  /* Offsets into plt_entry that are to be replaced with...  */
  unsigned int plt_got_offset;    /* ... address of this symbol in .got. */
  unsigned int plt_reloc_offset;  /* ... offset into relocation table. */
  unsigned int plt_plt_offset;    /* ... offset to start of .plt. */

  /* Length of the PC-relative instruction containing plt_got_offset.  */
  unsigned int plt_got_insn_size;

  /* Offset of the end of the PC-relative jump to plt0_entry.  */
  unsigned int plt_plt_insn_end;

  /* Offset into plt_entry where the initial value of the GOT entry points.  */
  unsigned int plt_lazy_offset;

  /* .eh_frame covering the .plt section.  */
  const bfd_byte *eh_frame_plt;
  unsigned int eh_frame_plt_size;
};

#define get_elf_x86_64_arch_data(bed) \
  ((const struct elf_x86_64_backend_data *) (bed)->arch_data)

#define get_elf_x86_64_backend_data(abfd) \
  get_elf_x86_64_arch_data (get_elf_backend_data (abfd))

#define GET_PLT_ENTRY_SIZE(abfd) \
  get_elf_x86_64_backend_data (abfd)->plt_entry_size

/* These are the standard parameters.  */
static const struct elf_x86_64_backend_data elf_x86_64_arch_bed =
  {
    elf_x86_64_plt0_entry,              /* plt0_entry */
    elf_x86_64_plt_entry,               /* plt_entry */
    sizeof (elf_x86_64_plt_entry),      /* plt_entry_size */
    2,                                  /* plt0_got1_offset */
    8,                                  /* plt0_got2_offset */
    12,                                 /* plt0_got2_insn_end */
    2,                                  /* plt_got_offset */
    7,                                  /* plt_reloc_offset */
    12,                                 /* plt_plt_offset */
    6,                                  /* plt_got_insn_size */
    PLT_ENTRY_SIZE,                     /* plt_plt_insn_end */
    6,                                  /* plt_lazy_offset */
    elf_x86_64_eh_frame_plt,            /* eh_frame_plt */
    sizeof (elf_x86_64_eh_frame_plt),   /* eh_frame_plt_size */
  };

static const struct elf_x86_64_backend_data elf_x86_64_bnd_arch_bed =
  {
    elf_x86_64_bnd_plt0_entry,          /* plt0_entry */
    elf_x86_64_bnd_plt_entry,           /* plt_entry */
    sizeof (elf_x86_64_bnd_plt_entry),  /* plt_entry_size */
    2,                                  /* plt0_got1_offset */
    1+8,                                /* plt0_got2_offset */
    1+12,                               /* plt0_got2_insn_end */
    1+2,                                /* plt_got_offset */
    1,                                  /* plt_reloc_offset */
    7,                                  /* plt_plt_offset */
    1+6,                                /* plt_got_insn_size */
    11,                                 /* plt_plt_insn_end */
    0,                                  /* plt_lazy_offset */
    elf_x86_64_eh_frame_plt,            /* eh_frame_plt */
    sizeof (elf_x86_64_eh_frame_plt),   /* eh_frame_plt_size */
  };

#define	elf_backend_arch_data	&elf_x86_64_arch_bed

/* x86-64 ELF linker hash entry.  */

struct elf_x86_64_link_hash_entry
{
  struct elf_link_hash_entry elf;

  /* Track dynamic relocs copied for this symbol.  */
  struct elf_dyn_relocs *dyn_relocs;

#define GOT_UNKNOWN	0
#define GOT_NORMAL	1
#define GOT_TLS_GD	2
#define GOT_TLS_IE	3
#define GOT_TLS_GDESC	4
#define GOT_TLS_GD_BOTH_P(type) \
  ((type) == (GOT_TLS_GD | GOT_TLS_GDESC))
#define GOT_TLS_GD_P(type) \
  ((type) == GOT_TLS_GD || GOT_TLS_GD_BOTH_P (type))
#define GOT_TLS_GDESC_P(type) \
  ((type) == GOT_TLS_GDESC || GOT_TLS_GD_BOTH_P (type))
#define GOT_TLS_GD_ANY_P(type) \
  (GOT_TLS_GD_P (type) || GOT_TLS_GDESC_P (type))
  unsigned char tls_type;

  /* TRUE if a weak symbol with a real definition needs a copy reloc.
     When there is a weak symbol with a real definition, the processor
     independent code will have arranged for us to see the real
     definition first.  We need to copy the needs_copy bit from the
     real definition and check it when allowing copy reloc in PIE.  */
  unsigned int needs_copy : 1;

  /* TRUE if symbol has at least one BND relocation.  */
  unsigned int has_bnd_reloc : 1;

  /* Information about the GOT PLT entry. Filled when there are both
     GOT and PLT relocations against the same function.  */
  union gotplt_union plt_got;

  /* Information about the second PLT entry. Filled when has_bnd_reloc is
     set.  */
  union gotplt_union plt_bnd;

  /* Offset of the GOTPLT entry reserved for the TLS descriptor,
     starting at the end of the jump table.  */
  bfd_vma tlsdesc_got;
};

#define elf_x86_64_hash_entry(ent) \
  ((struct elf_x86_64_link_hash_entry *)(ent))

struct elf_x86_64_obj_tdata
{
  struct elf_obj_tdata root;

  /* tls_type for each local got entry.  */
  char *local_got_tls_type;

  /* GOTPLT entries for TLS descriptors.  */
  bfd_vma *local_tlsdesc_gotent;
};

#define elf_x86_64_tdata(abfd) \
  ((struct elf_x86_64_obj_tdata *) (abfd)->tdata.any)

#define elf_x86_64_local_got_tls_type(abfd) \
  (elf_x86_64_tdata (abfd)->local_got_tls_type)

#define elf_x86_64_local_tlsdesc_gotent(abfd) \
  (elf_x86_64_tdata (abfd)->local_tlsdesc_gotent)

#define is_x86_64_elf(bfd)				\
  (bfd_get_flavour (bfd) == bfd_target_elf_flavour	\
   && elf_tdata (bfd) != NULL				\
   && elf_object_id (bfd) == X86_64_ELF_DATA)

static bfd_boolean
elf_x86_64_mkobject (bfd *abfd)
{
  return bfd_elf_allocate_object (abfd, sizeof (struct elf_x86_64_obj_tdata),
				  X86_64_ELF_DATA);
}

/* x86-64 ELF linker hash table.  */

struct elf_x86_64_link_hash_table
{
  struct elf_link_hash_table elf;

  /* Short-cuts to get to dynamic linker sections.  */
  asection *sdynbss;
  asection *srelbss;
  asection *plt_eh_frame;
  asection *plt_bnd;
  asection *plt_got;

  union
  {
    bfd_signed_vma refcount;
    bfd_vma offset;
  } tls_ld_got;

  /* The amount of space used by the jump slots in the GOT.  */
  bfd_vma sgotplt_jump_table_size;

  /* Small local sym cache.  */
  struct sym_cache sym_cache;

  bfd_vma (*r_info) (bfd_vma, bfd_vma);
  bfd_vma (*r_sym) (bfd_vma);
  unsigned int pointer_r_type;
  const char *dynamic_interpreter;
  int dynamic_interpreter_size;

  /* _TLS_MODULE_BASE_ symbol.  */
  struct bfd_link_hash_entry *tls_module_base;

  /* Used by local STT_GNU_IFUNC symbols.  */
  htab_t loc_hash_table;
  void * loc_hash_memory;

  /* The offset into splt of the PLT entry for the TLS descriptor
     resolver.  Special values are 0, if not necessary (or not found
     to be necessary yet), and -1 if needed but not determined
     yet.  */
  bfd_vma tlsdesc_plt;
  /* The offset into sgot of the GOT entry used by the PLT entry
     above.  */
  bfd_vma tlsdesc_got;

  /* The index of the next R_X86_64_JUMP_SLOT entry in .rela.plt.  */
  bfd_vma next_jump_slot_index;
  /* The index of the next R_X86_64_IRELATIVE entry in .rela.plt.  */
  bfd_vma next_irelative_index;

  asection *sdynsharablebss;
  asection *srelsharablebss;
};

/* Get the x86-64 ELF linker hash table from a link_info structure.  */

#define elf_x86_64_hash_table(p) \
  (elf_hash_table_id ((struct elf_link_hash_table *) ((p)->hash)) \
  == X86_64_ELF_DATA ? ((struct elf_x86_64_link_hash_table *) ((p)->hash)) : NULL)

#define elf_x86_64_compute_jump_table_size(htab) \
  ((htab)->elf.srelplt->reloc_count * GOT_ENTRY_SIZE)

/* Create an entry in an x86-64 ELF linker hash table.	*/

static struct bfd_hash_entry *
elf_x86_64_link_hash_newfunc (struct bfd_hash_entry *entry,
			      struct bfd_hash_table *table,
			      const char *string)
{
  /* Allocate the structure if it has not already been allocated by a
     subclass.  */
  if (entry == NULL)
    {
      entry = (struct bfd_hash_entry *)
	  bfd_hash_allocate (table,
			     sizeof (struct elf_x86_64_link_hash_entry));
      if (entry == NULL)
	return entry;
    }

  /* Call the allocation method of the superclass.  */
  entry = _bfd_elf_link_hash_newfunc (entry, table, string);
  if (entry != NULL)
    {
      struct elf_x86_64_link_hash_entry *eh;

      eh = (struct elf_x86_64_link_hash_entry *) entry;
      eh->dyn_relocs = NULL;
      eh->tls_type = GOT_UNKNOWN;
      eh->needs_copy = 0;
      eh->has_bnd_reloc = 0;
      eh->plt_bnd.offset = (bfd_vma) -1;
      eh->plt_got.offset = (bfd_vma) -1;
      eh->tlsdesc_got = (bfd_vma) -1;
    }

  return entry;
}

/* Compute a hash of a local hash entry.  We use elf_link_hash_entry
  for local symbol so that we can handle local STT_GNU_IFUNC symbols
  as global symbol.  We reuse indx and dynstr_index for local symbol
  hash since they aren't used by global symbols in this backend.  */

static hashval_t
elf_x86_64_local_htab_hash (const void *ptr)
{
  struct elf_link_hash_entry *h
    = (struct elf_link_hash_entry *) ptr;
  return ELF_LOCAL_SYMBOL_HASH (h->indx, h->dynstr_index);
}

/* Compare local hash entries.  */

static int
elf_x86_64_local_htab_eq (const void *ptr1, const void *ptr2)
{
  struct elf_link_hash_entry *h1
     = (struct elf_link_hash_entry *) ptr1;
  struct elf_link_hash_entry *h2
    = (struct elf_link_hash_entry *) ptr2;

  return h1->indx == h2->indx && h1->dynstr_index == h2->dynstr_index;
}

/* Find and/or create a hash entry for local symbol.  */

static struct elf_link_hash_entry *
elf_x86_64_get_local_sym_hash (struct elf_x86_64_link_hash_table *htab,
			       bfd *abfd, const Elf_Internal_Rela *rel,
			       bfd_boolean create)
{
  struct elf_x86_64_link_hash_entry e, *ret;
  asection *sec = abfd->sections;
  hashval_t h = ELF_LOCAL_SYMBOL_HASH (sec->id,
				       htab->r_sym (rel->r_info));
  void **slot;

  e.elf.indx = sec->id;
  e.elf.dynstr_index = htab->r_sym (rel->r_info);
  slot = htab_find_slot_with_hash (htab->loc_hash_table, &e, h,
				   create ? INSERT : NO_INSERT);

  if (!slot)
    return NULL;

  if (*slot)
    {
      ret = (struct elf_x86_64_link_hash_entry *) *slot;
      return &ret->elf;
    }

  ret = (struct elf_x86_64_link_hash_entry *)
	objalloc_alloc ((struct objalloc *) htab->loc_hash_memory,
			sizeof (struct elf_x86_64_link_hash_entry));
  if (ret)
    {
      memset (ret, 0, sizeof (*ret));
      ret->elf.indx = sec->id;
      ret->elf.dynstr_index = htab->r_sym (rel->r_info);
      ret->elf.dynindx = -1;
      ret->plt_got.offset = (bfd_vma) -1;
      *slot = ret;
    }
  return &ret->elf;
}

/* Destroy an X86-64 ELF linker hash table.  */

static void
elf_x86_64_link_hash_table_free (bfd *obfd)
{
  struct elf_x86_64_link_hash_table *htab
    = (struct elf_x86_64_link_hash_table *) obfd->link.hash;

  if (htab->loc_hash_table)
    htab_delete (htab->loc_hash_table);
  if (htab->loc_hash_memory)
    objalloc_free ((struct objalloc *) htab->loc_hash_memory);
  _bfd_elf_link_hash_table_free (obfd);
}

/* Create an X86-64 ELF linker hash table.  */

static struct bfd_link_hash_table *
elf_x86_64_link_hash_table_create (bfd *abfd)
{
  struct elf_x86_64_link_hash_table *ret;
  bfd_size_type amt = sizeof (struct elf_x86_64_link_hash_table);

  ret = (struct elf_x86_64_link_hash_table *) bfd_zmalloc (amt);
  if (ret == NULL)
    return NULL;

  if (!_bfd_elf_link_hash_table_init (&ret->elf, abfd,
				      elf_x86_64_link_hash_newfunc,
				      sizeof (struct elf_x86_64_link_hash_entry),
				      X86_64_ELF_DATA))
    {
      free (ret);
      return NULL;
    }

  if (ABI_64_P (abfd))
    {
      ret->r_info = elf64_r_info;
      ret->r_sym = elf64_r_sym;
      ret->pointer_r_type = R_X86_64_64;
      ret->dynamic_interpreter = ELF64_DYNAMIC_INTERPRETER;
      ret->dynamic_interpreter_size = sizeof ELF64_DYNAMIC_INTERPRETER;
    }
  else
    {
      ret->r_info = elf32_r_info;
      ret->r_sym = elf32_r_sym;
      ret->pointer_r_type = R_X86_64_32;
      ret->dynamic_interpreter = ELF32_DYNAMIC_INTERPRETER;
      ret->dynamic_interpreter_size = sizeof ELF32_DYNAMIC_INTERPRETER;
    }

  ret->loc_hash_table = htab_try_create (1024,
					 elf_x86_64_local_htab_hash,
					 elf_x86_64_local_htab_eq,
					 NULL);
  ret->loc_hash_memory = objalloc_create ();
  if (!ret->loc_hash_table || !ret->loc_hash_memory)
    {
      elf_x86_64_link_hash_table_free (abfd);
      return NULL;
    }
  ret->elf.root.hash_table_free = elf_x86_64_link_hash_table_free;

  return &ret->elf.root;
}

/* Create .plt, .rela.plt, .got, .got.plt, .rela.got, .dynbss, and
   .rela.bss sections in DYNOBJ, and set up shortcuts to them in our
   hash table.  */

static bfd_boolean
elf_x86_64_create_dynamic_sections (bfd *dynobj,
				    struct bfd_link_info *info)
{
  struct elf_x86_64_link_hash_table *htab;

  if (!_bfd_elf_create_dynamic_sections (dynobj, info))
    return FALSE;

  htab = elf_x86_64_hash_table (info);
  if (htab == NULL)
    return FALSE;

  htab->sdynbss = bfd_get_linker_section (dynobj, ".dynbss");
<<<<<<< HEAD
  if (!info->shared)
    {
      htab->srelbss = bfd_get_linker_section (dynobj, ".rela.bss");
      htab->sdynsharablebss
	= bfd_get_linker_section (dynobj, ".dynsharablebss");
      htab->srelsharablebss
	= bfd_get_linker_section (dynobj, ".rela.sharable_bss");
    }

  if (!htab->sdynbss
      || (!info->shared
	  && (!htab->srelbss
	      || !htab->sdynsharablebss
	      || !htab->srelsharablebss)))
=======
  if (!htab->sdynbss)
>>>>>>> f3de6299
    abort ();

  if (info->executable)
    {
      /* Always allow copy relocs for building executables.  */
      asection *s = bfd_get_linker_section (dynobj, ".rela.bss");
      if (s == NULL)
	{
	  const struct elf_backend_data *bed = get_elf_backend_data (dynobj);
	  s = bfd_make_section_anyway_with_flags (dynobj,
						  ".rela.bss",
						  (bed->dynamic_sec_flags
						   | SEC_READONLY));
	  if (s == NULL
	      || ! bfd_set_section_alignment (dynobj, s,
					      bed->s->log_file_align))
	    return FALSE;
	}
      htab->srelbss = s;
    }

  if (!info->no_ld_generated_unwind_info
      && htab->plt_eh_frame == NULL
      && htab->elf.splt != NULL)
    {
      flagword flags = (SEC_ALLOC | SEC_LOAD | SEC_READONLY
			| SEC_HAS_CONTENTS | SEC_IN_MEMORY
			| SEC_LINKER_CREATED);
      htab->plt_eh_frame
	= bfd_make_section_anyway_with_flags (dynobj, ".eh_frame", flags);
      if (htab->plt_eh_frame == NULL
	  || !bfd_set_section_alignment (dynobj, htab->plt_eh_frame, 3))
	return FALSE;
    }
  return TRUE;
}

/* Copy the extra info we tack onto an elf_link_hash_entry.  */

static void
elf_x86_64_copy_indirect_symbol (struct bfd_link_info *info,
				 struct elf_link_hash_entry *dir,
				 struct elf_link_hash_entry *ind)
{
  struct elf_x86_64_link_hash_entry *edir, *eind;

  edir = (struct elf_x86_64_link_hash_entry *) dir;
  eind = (struct elf_x86_64_link_hash_entry *) ind;

  if (!edir->has_bnd_reloc)
    edir->has_bnd_reloc = eind->has_bnd_reloc;

  if (eind->dyn_relocs != NULL)
    {
      if (edir->dyn_relocs != NULL)
	{
	  struct elf_dyn_relocs **pp;
	  struct elf_dyn_relocs *p;

	  /* Add reloc counts against the indirect sym to the direct sym
	     list.  Merge any entries against the same section.  */
	  for (pp = &eind->dyn_relocs; (p = *pp) != NULL; )
	    {
	      struct elf_dyn_relocs *q;

	      for (q = edir->dyn_relocs; q != NULL; q = q->next)
		if (q->sec == p->sec)
		  {
		    q->pc_count += p->pc_count;
		    q->count += p->count;
		    *pp = p->next;
		    break;
		  }
	      if (q == NULL)
		pp = &p->next;
	    }
	  *pp = edir->dyn_relocs;
	}

      edir->dyn_relocs = eind->dyn_relocs;
      eind->dyn_relocs = NULL;
    }

  if (ind->root.type == bfd_link_hash_indirect
      && dir->got.refcount <= 0)
    {
      edir->tls_type = eind->tls_type;
      eind->tls_type = GOT_UNKNOWN;
    }

  if (ELIMINATE_COPY_RELOCS
      && ind->root.type != bfd_link_hash_indirect
      && dir->dynamic_adjusted)
    {
      /* If called to transfer flags for a weakdef during processing
	 of elf_adjust_dynamic_symbol, don't copy non_got_ref.
	 We clear it ourselves for ELIMINATE_COPY_RELOCS.  */
      dir->ref_dynamic |= ind->ref_dynamic;
      dir->ref_regular |= ind->ref_regular;
      dir->ref_regular_nonweak |= ind->ref_regular_nonweak;
      dir->needs_plt |= ind->needs_plt;
      dir->pointer_equality_needed |= ind->pointer_equality_needed;
    }
  else
    _bfd_elf_link_hash_copy_indirect (info, dir, ind);
}

static bfd_boolean
elf64_x86_64_elf_object_p (bfd *abfd)
{
  /* Set the right machine number for an x86-64 elf64 file.  */
  bfd_default_set_arch_mach (abfd, bfd_arch_i386, bfd_mach_x86_64);
  return TRUE;
}

static bfd_boolean
elf32_x86_64_elf_object_p (bfd *abfd)
{
  /* Set the right machine number for an x86-64 elf32 file.  */
  bfd_default_set_arch_mach (abfd, bfd_arch_i386, bfd_mach_x64_32);
  return TRUE;
}

/* Return TRUE if the TLS access code sequence support transition
   from R_TYPE.  */

static bfd_boolean
elf_x86_64_check_tls_transition (bfd *abfd,
				 struct bfd_link_info *info,
				 asection *sec,
				 bfd_byte *contents,
				 Elf_Internal_Shdr *symtab_hdr,
				 struct elf_link_hash_entry **sym_hashes,
				 unsigned int r_type,
				 const Elf_Internal_Rela *rel,
				 const Elf_Internal_Rela *relend)
{
  unsigned int val;
  unsigned long r_symndx;
  bfd_boolean largepic = FALSE;
  struct elf_link_hash_entry *h;
  bfd_vma offset;
  struct elf_x86_64_link_hash_table *htab;

  /* Get the section contents.  */
  if (contents == NULL)
    {
      if (elf_section_data (sec)->this_hdr.contents != NULL)
	contents = elf_section_data (sec)->this_hdr.contents;
      else
	{
	  /* FIXME: How to better handle error condition?  */
	  if (!bfd_malloc_and_get_section (abfd, sec, &contents))
	    return FALSE;

	  /* Cache the section contents for elf_link_input_bfd.  */
	  elf_section_data (sec)->this_hdr.contents = contents;
	}
    }

  htab = elf_x86_64_hash_table (info);
  offset = rel->r_offset;
  switch (r_type)
    {
    case R_X86_64_TLSGD:
    case R_X86_64_TLSLD:
      if ((rel + 1) >= relend)
	return FALSE;

      if (r_type == R_X86_64_TLSGD)
	{
	  /* Check transition from GD access model.  For 64bit, only
		.byte 0x66; leaq foo@tlsgd(%rip), %rdi
		.word 0x6666; rex64; call __tls_get_addr
	     can transit to different access model.  For 32bit, only
		leaq foo@tlsgd(%rip), %rdi
		.word 0x6666; rex64; call __tls_get_addr
	     can transit to different access model.  For largepic
	     we also support:
	        leaq foo@tlsgd(%rip), %rdi
	        movabsq $__tls_get_addr@pltoff, %rax
	        addq $rbx, %rax
	        call *%rax.  */

	  static const unsigned char call[] = { 0x66, 0x66, 0x48, 0xe8 };
	  static const unsigned char leaq[] = { 0x66, 0x48, 0x8d, 0x3d };

	  if ((offset + 12) > sec->size)
	    return FALSE;

	  if (memcmp (contents + offset + 4, call, 4) != 0)
	    {
	      if (!ABI_64_P (abfd)
		  || (offset + 19) > sec->size
		  || offset < 3
		  || memcmp (contents + offset - 3, leaq + 1, 3) != 0
		  || memcmp (contents + offset + 4, "\x48\xb8", 2) != 0
		  || memcmp (contents + offset + 14, "\x48\x01\xd8\xff\xd0", 5)
		     != 0)
		return FALSE;
	      largepic = TRUE;
	    }
	  else if (ABI_64_P (abfd))
	    {
	      if (offset < 4
		  || memcmp (contents + offset - 4, leaq, 4) != 0)
		return FALSE;
	    }
	  else
	    {
	      if (offset < 3
		  || memcmp (contents + offset - 3, leaq + 1, 3) != 0)
		return FALSE;
	    }
	}
      else
	{
	  /* Check transition from LD access model.  Only
		leaq foo@tlsld(%rip), %rdi;
		call __tls_get_addr
	     can transit to different access model.  For largepic
	     we also support:
	        leaq foo@tlsld(%rip), %rdi
	        movabsq $__tls_get_addr@pltoff, %rax
	        addq $rbx, %rax
	        call *%rax.  */

	  static const unsigned char lea[] = { 0x48, 0x8d, 0x3d };

	  if (offset < 3 || (offset + 9) > sec->size)
	    return FALSE;

	  if (memcmp (contents + offset - 3, lea, 3) != 0)
	    return FALSE;

	  if (0xe8 != *(contents + offset + 4))
	    {
	      if (!ABI_64_P (abfd)
		  || (offset + 19) > sec->size
		  || memcmp (contents + offset + 4, "\x48\xb8", 2) != 0
		  || memcmp (contents + offset + 14, "\x48\x01\xd8\xff\xd0", 5)
		     != 0)
		return FALSE;
	      largepic = TRUE;
	    }
	}

      r_symndx = htab->r_sym (rel[1].r_info);
      if (r_symndx < symtab_hdr->sh_info)
	return FALSE;

      h = sym_hashes[r_symndx - symtab_hdr->sh_info];
      /* Use strncmp to check __tls_get_addr since __tls_get_addr
	 may be versioned.  */
      return (h != NULL
	      && h->root.root.string != NULL
	      && (largepic
		  ? ELF32_R_TYPE (rel[1].r_info) == R_X86_64_PLTOFF64
		  : (ELF32_R_TYPE (rel[1].r_info) == R_X86_64_PC32
		     || ELF32_R_TYPE (rel[1].r_info) == R_X86_64_PLT32))
	      && (strncmp (h->root.root.string,
			   "__tls_get_addr", 14) == 0));

    case R_X86_64_GOTTPOFF:
      /* Check transition from IE access model:
		mov foo@gottpoff(%rip), %reg
		add foo@gottpoff(%rip), %reg
       */

      /* Check REX prefix first.  */
      if (offset >= 3 && (offset + 4) <= sec->size)
	{
	  val = bfd_get_8 (abfd, contents + offset - 3);
	  if (val != 0x48 && val != 0x4c)
	    {
	      /* X32 may have 0x44 REX prefix or no REX prefix.  */
	      if (ABI_64_P (abfd))
		return FALSE;
	    }
	}
      else
	{
	  /* X32 may not have any REX prefix.  */
	  if (ABI_64_P (abfd))
	    return FALSE;
	  if (offset < 2 || (offset + 3) > sec->size)
	    return FALSE;
	}

      val = bfd_get_8 (abfd, contents + offset - 2);
      if (val != 0x8b && val != 0x03)
	return FALSE;

      val = bfd_get_8 (abfd, contents + offset - 1);
      return (val & 0xc7) == 5;

    case R_X86_64_GOTPC32_TLSDESC:
      /* Check transition from GDesc access model:
		leaq x@tlsdesc(%rip), %rax

	 Make sure it's a leaq adding rip to a 32-bit offset
	 into any register, although it's probably almost always
	 going to be rax.  */

      if (offset < 3 || (offset + 4) > sec->size)
	return FALSE;

      val = bfd_get_8 (abfd, contents + offset - 3);
      if ((val & 0xfb) != 0x48)
	return FALSE;

      if (bfd_get_8 (abfd, contents + offset - 2) != 0x8d)
	return FALSE;

      val = bfd_get_8 (abfd, contents + offset - 1);
      return (val & 0xc7) == 0x05;

    case R_X86_64_TLSDESC_CALL:
      /* Check transition from GDesc access model:
		call *x@tlsdesc(%rax)
       */
      if (offset + 2 <= sec->size)
	{
	  /* Make sure that it's a call *x@tlsdesc(%rax).  */
	  static const unsigned char call[] = { 0xff, 0x10 };
	  return memcmp (contents + offset, call, 2) == 0;
	}

      return FALSE;

    default:
      abort ();
    }
}

/* Return TRUE if the TLS access transition is OK or no transition
   will be performed.  Update R_TYPE if there is a transition.  */

static bfd_boolean
elf_x86_64_tls_transition (struct bfd_link_info *info, bfd *abfd,
			   asection *sec, bfd_byte *contents,
			   Elf_Internal_Shdr *symtab_hdr,
			   struct elf_link_hash_entry **sym_hashes,
			   unsigned int *r_type, int tls_type,
			   const Elf_Internal_Rela *rel,
			   const Elf_Internal_Rela *relend,
			   struct elf_link_hash_entry *h,
			   unsigned long r_symndx)
{
  unsigned int from_type = *r_type;
  unsigned int to_type = from_type;
  bfd_boolean check = TRUE;

  /* Skip TLS transition for functions.  */
  if (h != NULL
      && (h->type == STT_FUNC
	  || h->type == STT_GNU_IFUNC))
    return TRUE;

  switch (from_type)
    {
    case R_X86_64_TLSGD:
    case R_X86_64_GOTPC32_TLSDESC:
    case R_X86_64_TLSDESC_CALL:
    case R_X86_64_GOTTPOFF:
      if (info->executable)
	{
	  if (h == NULL)
	    to_type = R_X86_64_TPOFF32;
	  else
	    to_type = R_X86_64_GOTTPOFF;
	}

      /* When we are called from elf_x86_64_relocate_section,
	 CONTENTS isn't NULL and there may be additional transitions
	 based on TLS_TYPE.  */
      if (contents != NULL)
	{
	  unsigned int new_to_type = to_type;

	  if (info->executable
	      && h != NULL
	      && h->dynindx == -1
	      && tls_type == GOT_TLS_IE)
	    new_to_type = R_X86_64_TPOFF32;

	  if (to_type == R_X86_64_TLSGD
	      || to_type == R_X86_64_GOTPC32_TLSDESC
	      || to_type == R_X86_64_TLSDESC_CALL)
	    {
	      if (tls_type == GOT_TLS_IE)
		new_to_type = R_X86_64_GOTTPOFF;
	    }

	  /* We checked the transition before when we were called from
	     elf_x86_64_check_relocs.  We only want to check the new
	     transition which hasn't been checked before.  */
	  check = new_to_type != to_type && from_type == to_type;
	  to_type = new_to_type;
	}

      break;

    case R_X86_64_TLSLD:
      if (info->executable)
	to_type = R_X86_64_TPOFF32;
      break;

    default:
      return TRUE;
    }

  /* Return TRUE if there is no transition.  */
  if (from_type == to_type)
    return TRUE;

  /* Check if the transition can be performed.  */
  if (check
      && ! elf_x86_64_check_tls_transition (abfd, info, sec, contents,
					    symtab_hdr, sym_hashes,
					    from_type, rel, relend))
    {
      reloc_howto_type *from, *to;
      const char *name;

      from = elf_x86_64_rtype_to_howto (abfd, from_type);
      to = elf_x86_64_rtype_to_howto (abfd, to_type);

      if (h)
	name = h->root.root.string;
      else
	{
	  struct elf_x86_64_link_hash_table *htab;

	  htab = elf_x86_64_hash_table (info);
	  if (htab == NULL)
	    name = "*unknown*";
	  else
	    {
	      Elf_Internal_Sym *isym;

	      isym = bfd_sym_from_r_symndx (&htab->sym_cache,
					    abfd, r_symndx);
	      name = bfd_elf_sym_name (abfd, symtab_hdr, isym, NULL);
	    }
	}

      (*_bfd_error_handler)
	(_("%B: TLS transition from %s to %s against `%s' at 0x%lx "
	   "in section `%A' failed"),
	 abfd, sec, from->name, to->name, name,
	 (unsigned long) rel->r_offset);
      bfd_set_error (bfd_error_bad_value);
      return FALSE;
    }

  *r_type = to_type;
  return TRUE;
}

/* Look through the relocs for a section during the first phase, and
   calculate needed space in the global offset table, procedure
   linkage table, and dynamic reloc sections.  */

static bfd_boolean
elf_x86_64_check_relocs (bfd *abfd, struct bfd_link_info *info,
			 asection *sec,
			 const Elf_Internal_Rela *relocs)
{
  struct elf_x86_64_link_hash_table *htab;
  Elf_Internal_Shdr *symtab_hdr;
  struct elf_link_hash_entry **sym_hashes;
  const Elf_Internal_Rela *rel;
  const Elf_Internal_Rela *rel_end;
  asection *sreloc;
  bfd_boolean use_plt_got;

  if (info->relocatable)
    return TRUE;

  BFD_ASSERT (is_x86_64_elf (abfd));

  htab = elf_x86_64_hash_table (info);
  if (htab == NULL)
    return FALSE;

  use_plt_got = get_elf_x86_64_backend_data (abfd) == &elf_x86_64_arch_bed;

  symtab_hdr = &elf_symtab_hdr (abfd);
  sym_hashes = elf_sym_hashes (abfd);

  sreloc = NULL;

  rel_end = relocs + sec->reloc_count;
  for (rel = relocs; rel < rel_end; rel++)
    {
      unsigned int r_type;
      unsigned long r_symndx;
      struct elf_link_hash_entry *h;
      Elf_Internal_Sym *isym;
      const char *name;
      bfd_boolean size_reloc;

      r_symndx = htab->r_sym (rel->r_info);
      r_type = ELF32_R_TYPE (rel->r_info);

      if (r_symndx >= NUM_SHDR_ENTRIES (symtab_hdr))
	{
	  (*_bfd_error_handler) (_("%B: bad symbol index: %d"),
				 abfd, r_symndx);
	  return FALSE;
	}

      if (r_symndx < symtab_hdr->sh_info)
	{
	  /* A local symbol.  */
	  isym = bfd_sym_from_r_symndx (&htab->sym_cache,
					abfd, r_symndx);
	  if (isym == NULL)
	    return FALSE;

	  /* Check relocation against local STT_GNU_IFUNC symbol.  */
	  if (ELF_ST_TYPE (isym->st_info) == STT_GNU_IFUNC)
	    {
	      h = elf_x86_64_get_local_sym_hash (htab, abfd, rel,
						 TRUE);
	      if (h == NULL)
		return FALSE;

	      /* Fake a STT_GNU_IFUNC symbol.  */
	      h->type = STT_GNU_IFUNC;
	      h->def_regular = 1;
	      h->ref_regular = 1;
	      h->forced_local = 1;
	      h->root.type = bfd_link_hash_defined;
	    }
	  else
	    h = NULL;
	}
      else
	{
	  isym = NULL;
	  h = sym_hashes[r_symndx - symtab_hdr->sh_info];
	  while (h->root.type == bfd_link_hash_indirect
		 || h->root.type == bfd_link_hash_warning)
	    h = (struct elf_link_hash_entry *) h->root.u.i.link;
	}

      /* Check invalid x32 relocations.  */
      if (!ABI_64_P (abfd))
	switch (r_type)
	  {
	  default:
	    break;

	  case R_X86_64_DTPOFF64:
	  case R_X86_64_TPOFF64:
	  case R_X86_64_PC64:
	  case R_X86_64_GOTOFF64:
	  case R_X86_64_GOT64:
	  case R_X86_64_GOTPCREL64:
	  case R_X86_64_GOTPC64:
	  case R_X86_64_GOTPLT64:
	  case R_X86_64_PLTOFF64:
	      {
		if (h)
		  name = h->root.root.string;
		else
		  name = bfd_elf_sym_name (abfd, symtab_hdr, isym,
					   NULL);
		(*_bfd_error_handler)
		  (_("%B: relocation %s against symbol `%s' isn't "
		     "supported in x32 mode"), abfd,
		   x86_64_elf_howto_table[r_type].name, name);
		bfd_set_error (bfd_error_bad_value);
		return FALSE;
	      }
	    break;
	  }

      if (h != NULL)
	{
	  /* Create the ifunc sections for static executables.  If we
	     never see an indirect function symbol nor we are building
	     a static executable, those sections will be empty and
	     won't appear in output.  */
	  switch (r_type)
	    {
	    default:
	      break;

	    case R_X86_64_PC32_BND:
	    case R_X86_64_PLT32_BND:
	    case R_X86_64_PC32:
	    case R_X86_64_PLT32:
	    case R_X86_64_32:
	    case R_X86_64_64:
	      /* MPX PLT is supported only if elf_x86_64_arch_bed
		 is used in 64-bit mode.  */
	      if (ABI_64_P (abfd)
		      && info->bndplt
		      && (get_elf_x86_64_backend_data (abfd)
			  == &elf_x86_64_arch_bed))
		{
		  elf_x86_64_hash_entry (h)->has_bnd_reloc = 1;

		  /* Create the second PLT for Intel MPX support.  */
		  if (htab->plt_bnd == NULL)
		    {
		      unsigned int plt_bnd_align;
		      const struct elf_backend_data *bed;

		      bed = get_elf_backend_data (info->output_bfd);
		      BFD_ASSERT (sizeof (elf_x86_64_bnd_plt2_entry) == 8
				  && (sizeof (elf_x86_64_bnd_plt2_entry)
				      == sizeof (elf_x86_64_legacy_plt2_entry)));
		      plt_bnd_align = 3;

		      if (htab->elf.dynobj == NULL)
			htab->elf.dynobj = abfd;
		      htab->plt_bnd
			= bfd_make_section_anyway_with_flags (htab->elf.dynobj,
							      ".plt.bnd",
							     (bed->dynamic_sec_flags
							      | SEC_ALLOC
							      | SEC_CODE
							      | SEC_LOAD
							      | SEC_READONLY));
		      if (htab->plt_bnd == NULL
			  || !bfd_set_section_alignment (htab->elf.dynobj,
							 htab->plt_bnd,
							 plt_bnd_align))
			return FALSE;
		    }
		}

	    case R_X86_64_32S:
	    case R_X86_64_PC64:
	    case R_X86_64_GOTPCREL:
	    case R_X86_64_GOTPCREL64:
	      if (htab->elf.dynobj == NULL)
		htab->elf.dynobj = abfd;
	      if (!_bfd_elf_create_ifunc_sections (htab->elf.dynobj, info))
		return FALSE;
	      break;
	    }

	  /* It is referenced by a non-shared object. */
	  h->ref_regular = 1;
	  h->root.non_ir_ref = 1;
	}

      if (! elf_x86_64_tls_transition (info, abfd, sec, NULL,
				       symtab_hdr, sym_hashes,
				       &r_type, GOT_UNKNOWN,
				       rel, rel_end, h, r_symndx))
	return FALSE;

      switch (r_type)
	{
	case R_X86_64_TLSLD:
	  htab->tls_ld_got.refcount += 1;
	  goto create_got;

	case R_X86_64_TPOFF32:
	  if (!info->executable && ABI_64_P (abfd))
	    {
	      if (h)
		name = h->root.root.string;
	      else
		name = bfd_elf_sym_name (abfd, symtab_hdr, isym,
					 NULL);
	      (*_bfd_error_handler)
		(_("%B: relocation %s against `%s' can not be used when making a shared object; recompile with -fPIC"),
		 abfd,
		 x86_64_elf_howto_table[r_type].name, name);
	      bfd_set_error (bfd_error_bad_value);
	      return FALSE;
	    }
	  break;

	case R_X86_64_GOTTPOFF:
	  if (!info->executable)
	    info->flags |= DF_STATIC_TLS;
	  /* Fall through */

	case R_X86_64_GOT32:
	case R_X86_64_GOTPCREL:
	case R_X86_64_TLSGD:
	case R_X86_64_GOT64:
	case R_X86_64_GOTPCREL64:
	case R_X86_64_GOTPLT64:
	case R_X86_64_GOTPC32_TLSDESC:
	case R_X86_64_TLSDESC_CALL:
	  /* This symbol requires a global offset table entry.	*/
	  {
	    int tls_type, old_tls_type;

	    switch (r_type)
	      {
	      default: tls_type = GOT_NORMAL; break;
	      case R_X86_64_TLSGD: tls_type = GOT_TLS_GD; break;
	      case R_X86_64_GOTTPOFF: tls_type = GOT_TLS_IE; break;
	      case R_X86_64_GOTPC32_TLSDESC:
	      case R_X86_64_TLSDESC_CALL:
		tls_type = GOT_TLS_GDESC; break;
	      }

	    if (h != NULL)
	      {
		h->got.refcount += 1;
		old_tls_type = elf_x86_64_hash_entry (h)->tls_type;
	      }
	    else
	      {
		bfd_signed_vma *local_got_refcounts;

		/* This is a global offset table entry for a local symbol.  */
		local_got_refcounts = elf_local_got_refcounts (abfd);
		if (local_got_refcounts == NULL)
		  {
		    bfd_size_type size;

		    size = symtab_hdr->sh_info;
		    size *= sizeof (bfd_signed_vma)
		      + sizeof (bfd_vma) + sizeof (char);
		    local_got_refcounts = ((bfd_signed_vma *)
					   bfd_zalloc (abfd, size));
		    if (local_got_refcounts == NULL)
		      return FALSE;
		    elf_local_got_refcounts (abfd) = local_got_refcounts;
		    elf_x86_64_local_tlsdesc_gotent (abfd)
		      = (bfd_vma *) (local_got_refcounts + symtab_hdr->sh_info);
		    elf_x86_64_local_got_tls_type (abfd)
		      = (char *) (local_got_refcounts + 2 * symtab_hdr->sh_info);
		  }
		local_got_refcounts[r_symndx] += 1;
		old_tls_type
		  = elf_x86_64_local_got_tls_type (abfd) [r_symndx];
	      }

	    /* If a TLS symbol is accessed using IE at least once,
	       there is no point to use dynamic model for it.  */
	    if (old_tls_type != tls_type && old_tls_type != GOT_UNKNOWN
		&& (! GOT_TLS_GD_ANY_P (old_tls_type)
		    || tls_type != GOT_TLS_IE))
	      {
		if (old_tls_type == GOT_TLS_IE && GOT_TLS_GD_ANY_P (tls_type))
		  tls_type = old_tls_type;
		else if (GOT_TLS_GD_ANY_P (old_tls_type)
			 && GOT_TLS_GD_ANY_P (tls_type))
		  tls_type |= old_tls_type;
		else
		  {
		    if (h)
		      name = h->root.root.string;
		    else
		      name = bfd_elf_sym_name (abfd, symtab_hdr,
					       isym, NULL);
		    (*_bfd_error_handler)
		      (_("%B: '%s' accessed both as normal and thread local symbol"),
		       abfd, name);
		    bfd_set_error (bfd_error_bad_value);
		    return FALSE;
		  }
	      }

	    if (old_tls_type != tls_type)
	      {
		if (h != NULL)
		  elf_x86_64_hash_entry (h)->tls_type = tls_type;
		else
		  elf_x86_64_local_got_tls_type (abfd) [r_symndx] = tls_type;
	      }
	  }
	  /* Fall through */

	case R_X86_64_GOTOFF64:
	case R_X86_64_GOTPC32:
	case R_X86_64_GOTPC64:
	create_got:
	  if (htab->elf.sgot == NULL)
	    {
	      if (htab->elf.dynobj == NULL)
		htab->elf.dynobj = abfd;
	      if (!_bfd_elf_create_got_section (htab->elf.dynobj,
						info))
		return FALSE;
	    }
	  break;

	case R_X86_64_PLT32:
	case R_X86_64_PLT32_BND:
	  /* This symbol requires a procedure linkage table entry.  We
	     actually build the entry in adjust_dynamic_symbol,
	     because this might be a case of linking PIC code which is
	     never referenced by a dynamic object, in which case we
	     don't need to generate a procedure linkage table entry
	     after all.	 */

	  /* If this is a local symbol, we resolve it directly without
	     creating a procedure linkage table entry.	*/
	  if (h == NULL)
	    continue;

	  h->needs_plt = 1;
	  h->plt.refcount += 1;
	  break;

	case R_X86_64_PLTOFF64:
	  /* This tries to form the 'address' of a function relative
	     to GOT.  For global symbols we need a PLT entry.  */
	  if (h != NULL)
	    {
	      h->needs_plt = 1;
	      h->plt.refcount += 1;
	    }
	  goto create_got;

	case R_X86_64_SIZE32:
	case R_X86_64_SIZE64:
	  size_reloc = TRUE;
	  goto do_size;

	case R_X86_64_32:
	  if (!ABI_64_P (abfd))
	    goto pointer;
	case R_X86_64_8:
	case R_X86_64_16:
	case R_X86_64_32S:
	  /* Let's help debug shared library creation.  These relocs
	     cannot be used in shared libs.  Don't error out for
	     sections we don't care about, such as debug sections or
	     non-constant sections.  */
	  if (info->shared
	      && (sec->flags & SEC_ALLOC) != 0
	      && (sec->flags & SEC_READONLY) != 0)
	    {
	      if (h)
		name = h->root.root.string;
	      else
		name = bfd_elf_sym_name (abfd, symtab_hdr, isym, NULL);
	      (*_bfd_error_handler)
		(_("%B: relocation %s against `%s' can not be used when making a shared object; recompile with -fPIC"),
		 abfd, x86_64_elf_howto_table[r_type].name, name);
	      bfd_set_error (bfd_error_bad_value);
	      return FALSE;
	    }
	  /* Fall through.  */

	case R_X86_64_PC8:
	case R_X86_64_PC16:
	case R_X86_64_PC32:
	case R_X86_64_PC32_BND:
	case R_X86_64_PC64:
	case R_X86_64_64:
pointer:
	  if (h != NULL && info->executable)
	    {
	      /* If this reloc is in a read-only section, we might
		 need a copy reloc.  We can't check reliably at this
		 stage whether the section is read-only, as input
		 sections have not yet been mapped to output sections.
		 Tentatively set the flag for now, and correct in
		 adjust_dynamic_symbol.  */
	      h->non_got_ref = 1;

	      /* We may need a .plt entry if the function this reloc
		 refers to is in a shared lib.  */
	      h->plt.refcount += 1;
	      if (r_type != R_X86_64_PC32
		  && r_type != R_X86_64_PC32_BND
		  && r_type != R_X86_64_PC64)
		h->pointer_equality_needed = 1;
	    }

	  size_reloc = FALSE;
do_size:
	  /* If we are creating a shared library, and this is a reloc
	     against a global symbol, or a non PC relative reloc
	     against a local symbol, then we need to copy the reloc
	     into the shared library.  However, if we are linking with
	     -Bsymbolic, we do not need to copy a reloc against a
	     global symbol which is defined in an object we are
	     including in the link (i.e., DEF_REGULAR is set).	At
	     this point we have not seen all the input files, so it is
	     possible that DEF_REGULAR is not set now but will be set
	     later (it is never cleared).  In case of a weak definition,
	     DEF_REGULAR may be cleared later by a strong definition in
	     a shared library.  We account for that possibility below by
	     storing information in the relocs_copied field of the hash
	     table entry.  A similar situation occurs when creating
	     shared libraries and symbol visibility changes render the
	     symbol local.

	     If on the other hand, we are creating an executable, we
	     may need to keep relocations for symbols satisfied by a
	     dynamic library if we manage to avoid copy relocs for the
	     symbol.  */
	  if ((info->shared
	       && (sec->flags & SEC_ALLOC) != 0
	       && (! IS_X86_64_PCREL_TYPE (r_type)
		   || (h != NULL
		       && (! SYMBOLIC_BIND (info, h)
			   || h->root.type == bfd_link_hash_defweak
			   || !h->def_regular))))
	      || (ELIMINATE_COPY_RELOCS
		  && !info->shared
		  && (sec->flags & SEC_ALLOC) != 0
		  && h != NULL
		  && (h->root.type == bfd_link_hash_defweak
		      || !h->def_regular)))
	    {
	      struct elf_dyn_relocs *p;
	      struct elf_dyn_relocs **head;

	      /* We must copy these reloc types into the output file.
		 Create a reloc section in dynobj and make room for
		 this reloc.  */
	      if (sreloc == NULL)
		{
		  if (htab->elf.dynobj == NULL)
		    htab->elf.dynobj = abfd;

		  sreloc = _bfd_elf_make_dynamic_reloc_section
		    (sec, htab->elf.dynobj, ABI_64_P (abfd) ? 3 : 2,
		     abfd, /*rela?*/ TRUE);

		  if (sreloc == NULL)
		    return FALSE;
		}

	      /* If this is a global symbol, we count the number of
		 relocations we need for this symbol.  */
	      if (h != NULL)
		{
		  head = &((struct elf_x86_64_link_hash_entry *) h)->dyn_relocs;
		}
	      else
		{
		  /* Track dynamic relocs needed for local syms too.
		     We really need local syms available to do this
		     easily.  Oh well.  */
		  asection *s;
		  void **vpp;

		  isym = bfd_sym_from_r_symndx (&htab->sym_cache,
						abfd, r_symndx);
		  if (isym == NULL)
		    return FALSE;

		  s = bfd_section_from_elf_index (abfd, isym->st_shndx);
		  if (s == NULL)
		    s = sec;

		  /* Beware of type punned pointers vs strict aliasing
		     rules.  */
		  vpp = &(elf_section_data (s)->local_dynrel);
		  head = (struct elf_dyn_relocs **)vpp;
		}

	      p = *head;
	      if (p == NULL || p->sec != sec)
		{
		  bfd_size_type amt = sizeof *p;

		  p = ((struct elf_dyn_relocs *)
		       bfd_alloc (htab->elf.dynobj, amt));
		  if (p == NULL)
		    return FALSE;
		  p->next = *head;
		  *head = p;
		  p->sec = sec;
		  p->count = 0;
		  p->pc_count = 0;
		}

	      p->count += 1;
	      /* Count size relocation as PC-relative relocation.  */
	      if (IS_X86_64_PCREL_TYPE (r_type) || size_reloc)
		p->pc_count += 1;
	    }
	  break;

	  /* This relocation describes the C++ object vtable hierarchy.
	     Reconstruct it for later use during GC.  */
	case R_X86_64_GNU_VTINHERIT:
	  if (!bfd_elf_gc_record_vtinherit (abfd, sec, h, rel->r_offset))
	    return FALSE;
	  break;

	  /* This relocation describes which C++ vtable entries are actually
	     used.  Record for later use during GC.  */
	case R_X86_64_GNU_VTENTRY:
	  BFD_ASSERT (h != NULL);
	  if (h != NULL
	      && !bfd_elf_gc_record_vtentry (abfd, sec, h, rel->r_addend))
	    return FALSE;
	  break;

	default:
	  break;
	}

      if (use_plt_got
	  && h != NULL
	  && h->plt.refcount > 0
	  && h->got.refcount > 0
	  && htab->plt_got == NULL)
	{
	  /* Create the GOT procedure linkage table.  */
	  unsigned int plt_got_align;
	  const struct elf_backend_data *bed;

	  bed = get_elf_backend_data (info->output_bfd);
	  BFD_ASSERT (sizeof (elf_x86_64_legacy_plt2_entry) == 8
		      && (sizeof (elf_x86_64_bnd_plt2_entry)
			  == sizeof (elf_x86_64_legacy_plt2_entry)));
	  plt_got_align = 3;

	  if (htab->elf.dynobj == NULL)
	    htab->elf.dynobj = abfd;
	  htab->plt_got
	    = bfd_make_section_anyway_with_flags (htab->elf.dynobj,
						  ".plt.got",
						  (bed->dynamic_sec_flags
						   | SEC_ALLOC
						   | SEC_CODE
						   | SEC_LOAD
						   | SEC_READONLY));
	  if (htab->plt_got == NULL
	      || !bfd_set_section_alignment (htab->elf.dynobj,
					     htab->plt_got,
					     plt_got_align))
	    return FALSE;
	}
    }

  return TRUE;
}

/* Return the section that should be marked against GC for a given
   relocation.	*/

static asection *
elf_x86_64_gc_mark_hook (asection *sec,
			 struct bfd_link_info *info,
			 Elf_Internal_Rela *rel,
			 struct elf_link_hash_entry *h,
			 Elf_Internal_Sym *sym)
{
  if (h != NULL)
    switch (ELF32_R_TYPE (rel->r_info))
      {
      case R_X86_64_GNU_VTINHERIT:
      case R_X86_64_GNU_VTENTRY:
	return NULL;
      }

  return _bfd_elf_gc_mark_hook (sec, info, rel, h, sym);
}

/* Update the got entry reference counts for the section being removed.	 */

static bfd_boolean
elf_x86_64_gc_sweep_hook (bfd *abfd, struct bfd_link_info *info,
			  asection *sec,
			  const Elf_Internal_Rela *relocs)
{
  struct elf_x86_64_link_hash_table *htab;
  Elf_Internal_Shdr *symtab_hdr;
  struct elf_link_hash_entry **sym_hashes;
  bfd_signed_vma *local_got_refcounts;
  const Elf_Internal_Rela *rel, *relend;

  if (info->relocatable)
    return TRUE;

  htab = elf_x86_64_hash_table (info);
  if (htab == NULL)
    return FALSE;

  elf_section_data (sec)->local_dynrel = NULL;

  symtab_hdr = &elf_symtab_hdr (abfd);
  sym_hashes = elf_sym_hashes (abfd);
  local_got_refcounts = elf_local_got_refcounts (abfd);

  htab = elf_x86_64_hash_table (info);
  relend = relocs + sec->reloc_count;
  for (rel = relocs; rel < relend; rel++)
    {
      unsigned long r_symndx;
      unsigned int r_type;
      struct elf_link_hash_entry *h = NULL;

      r_symndx = htab->r_sym (rel->r_info);
      if (r_symndx >= symtab_hdr->sh_info)
	{
	  h = sym_hashes[r_symndx - symtab_hdr->sh_info];
	  while (h->root.type == bfd_link_hash_indirect
		 || h->root.type == bfd_link_hash_warning)
	    h = (struct elf_link_hash_entry *) h->root.u.i.link;
	}
      else
	{
	  /* A local symbol.  */
	  Elf_Internal_Sym *isym;

	  isym = bfd_sym_from_r_symndx (&htab->sym_cache,
					abfd, r_symndx);

	  /* Check relocation against local STT_GNU_IFUNC symbol.  */
	  if (isym != NULL
	      && ELF_ST_TYPE (isym->st_info) == STT_GNU_IFUNC)
	    {
	      h = elf_x86_64_get_local_sym_hash (htab, abfd, rel, FALSE);
	      if (h == NULL)
		abort ();
	    }
	}

      if (h)
	{
	  struct elf_x86_64_link_hash_entry *eh;
	  struct elf_dyn_relocs **pp;
	  struct elf_dyn_relocs *p;

	  eh = (struct elf_x86_64_link_hash_entry *) h;

	  for (pp = &eh->dyn_relocs; (p = *pp) != NULL; pp = &p->next)
	    if (p->sec == sec)
	      {
		/* Everything must go for SEC.  */
		*pp = p->next;
		break;
	      }
	}

      r_type = ELF32_R_TYPE (rel->r_info);
      if (! elf_x86_64_tls_transition (info, abfd, sec, NULL,
				       symtab_hdr, sym_hashes,
				       &r_type, GOT_UNKNOWN,
				       rel, relend, h, r_symndx))
	return FALSE;

      switch (r_type)
	{
	case R_X86_64_TLSLD:
	  if (htab->tls_ld_got.refcount > 0)
	    htab->tls_ld_got.refcount -= 1;
	  break;

	case R_X86_64_TLSGD:
	case R_X86_64_GOTPC32_TLSDESC:
	case R_X86_64_TLSDESC_CALL:
	case R_X86_64_GOTTPOFF:
	case R_X86_64_GOT32:
	case R_X86_64_GOTPCREL:
	case R_X86_64_GOT64:
	case R_X86_64_GOTPCREL64:
	case R_X86_64_GOTPLT64:
	  if (h != NULL)
	    {
	      if (h->got.refcount > 0)
		h->got.refcount -= 1;
	      if (h->type == STT_GNU_IFUNC)
		{
		  if (h->plt.refcount > 0)
		    h->plt.refcount -= 1;
		}
	    }
	  else if (local_got_refcounts != NULL)
	    {
	      if (local_got_refcounts[r_symndx] > 0)
		local_got_refcounts[r_symndx] -= 1;
	    }
	  break;

	case R_X86_64_8:
	case R_X86_64_16:
	case R_X86_64_32:
	case R_X86_64_64:
	case R_X86_64_32S:
	case R_X86_64_PC8:
	case R_X86_64_PC16:
	case R_X86_64_PC32:
	case R_X86_64_PC32_BND:
	case R_X86_64_PC64:
	case R_X86_64_SIZE32:
	case R_X86_64_SIZE64:
	  if (info->shared
	      && (h == NULL || h->type != STT_GNU_IFUNC))
	    break;
	  /* Fall thru */

	case R_X86_64_PLT32:
	case R_X86_64_PLT32_BND:
	case R_X86_64_PLTOFF64:
	  if (h != NULL)
	    {
	      if (h->plt.refcount > 0)
		h->plt.refcount -= 1;
	    }
	  break;

	default:
	  break;
	}
    }

  return TRUE;
}

/* Adjust a symbol defined by a dynamic object and referenced by a
   regular object.  The current definition is in some section of the
   dynamic object, but we're not including those sections.  We have to
   change the definition to something the rest of the link can
   understand.	*/

static bfd_boolean
elf_x86_64_adjust_dynamic_symbol (struct bfd_link_info *info,
				  struct elf_link_hash_entry *h)
{
  struct elf_x86_64_link_hash_table *htab;
  asection *s;
  struct elf_x86_64_link_hash_entry *eh;
  struct elf_dyn_relocs *p;

  /* STT_GNU_IFUNC symbol must go through PLT. */
  if (h->type == STT_GNU_IFUNC)
    {
      /* All local STT_GNU_IFUNC references must be treate as local
	 calls via local PLT.  */
      if (h->ref_regular
	  && SYMBOL_CALLS_LOCAL (info, h))
	{
	  bfd_size_type pc_count = 0, count = 0;
	  struct elf_dyn_relocs **pp;

	  eh = (struct elf_x86_64_link_hash_entry *) h;
	  for (pp = &eh->dyn_relocs; (p = *pp) != NULL; )
	    {
	      pc_count += p->pc_count;
	      p->count -= p->pc_count;
	      p->pc_count = 0;
	      count += p->count;
	      if (p->count == 0)
		*pp = p->next;
	      else
		pp = &p->next;
	    }

	  if (pc_count || count)
	    {
	      h->needs_plt = 1;
	      h->non_got_ref = 1;
	      if (h->plt.refcount <= 0)
		h->plt.refcount = 1;
	      else
		h->plt.refcount += 1;
	    }
	}

      if (h->plt.refcount <= 0)
	{
	  h->plt.offset = (bfd_vma) -1;
	  h->needs_plt = 0;
	}
      return TRUE;
    }

  /* If this is a function, put it in the procedure linkage table.  We
     will fill in the contents of the procedure linkage table later,
     when we know the address of the .got section.  */
  if (h->type == STT_FUNC
      || h->needs_plt)
    {
      if (h->plt.refcount <= 0
	  || SYMBOL_CALLS_LOCAL (info, h)
	  || (ELF_ST_VISIBILITY (h->other) != STV_DEFAULT
	      && h->root.type == bfd_link_hash_undefweak))
	{
	  /* This case can occur if we saw a PLT32 reloc in an input
	     file, but the symbol was never referred to by a dynamic
	     object, or if all references were garbage collected.  In
	     such a case, we don't actually need to build a procedure
	     linkage table, and we can just do a PC32 reloc instead.  */
	  h->plt.offset = (bfd_vma) -1;
	  h->needs_plt = 0;
	}

      return TRUE;
    }
  else
    /* It's possible that we incorrectly decided a .plt reloc was
       needed for an R_X86_64_PC32 reloc to a non-function sym in
       check_relocs.  We can't decide accurately between function and
       non-function syms in check-relocs;  Objects loaded later in
       the link may change h->type.  So fix it now.  */
    h->plt.offset = (bfd_vma) -1;

  /* If this is a weak symbol, and there is a real definition, the
     processor independent code will have arranged for us to see the
     real definition first, and we can just use the same value.	 */
  if (h->u.weakdef != NULL)
    {
      BFD_ASSERT (h->u.weakdef->root.type == bfd_link_hash_defined
		  || h->u.weakdef->root.type == bfd_link_hash_defweak);
      h->root.u.def.section = h->u.weakdef->root.u.def.section;
      h->root.u.def.value = h->u.weakdef->root.u.def.value;
      if (ELIMINATE_COPY_RELOCS || info->nocopyreloc)
	{
	  eh = (struct elf_x86_64_link_hash_entry *) h;
	  h->non_got_ref = h->u.weakdef->non_got_ref;
	  eh->needs_copy = h->u.weakdef->needs_copy;
	}
      return TRUE;
    }

  /* This is a reference to a symbol defined by a dynamic object which
     is not a function.	 */

  /* If we are creating a shared library, we must presume that the
     only references to the symbol are via the global offset table.
     For such cases we need not do anything here; the relocations will
     be handled correctly by relocate_section.	*/
  if (!info->executable)
    return TRUE;

  /* If there are no references to this symbol that do not use the
     GOT, we don't need to generate a copy reloc.  */
  if (!h->non_got_ref)
    return TRUE;

  /* If -z nocopyreloc was given, we won't generate them either.  */
  if (info->nocopyreloc)
    {
      h->non_got_ref = 0;
      return TRUE;
    }

  if (ELIMINATE_COPY_RELOCS)
    {
      eh = (struct elf_x86_64_link_hash_entry *) h;
      for (p = eh->dyn_relocs; p != NULL; p = p->next)
	{
	  s = p->sec->output_section;
	  if (s != NULL && (s->flags & SEC_READONLY) != 0)
	    break;
	}

      /* If we didn't find any dynamic relocs in read-only sections, then
	 we'll be keeping the dynamic relocs and avoiding the copy reloc.  */
      if (p == NULL)
	{
	  h->non_got_ref = 0;
	  return TRUE;
	}
    }

  /* We must allocate the symbol in our .dynbss section, which will
     become part of the .bss section of the executable.	 There will be
     an entry for this symbol in the .dynsym section.  The dynamic
     object will contain position independent code, so all references
     from the dynamic object to this symbol will go through the global
     offset table.  The dynamic linker will use the .dynsym entry to
     determine the address it must put in the global offset table, so
     both the dynamic object and the regular object will refer to the
     same memory location for the variable.  */

  htab = elf_x86_64_hash_table (info);
  if (htab == NULL)
    return FALSE;

  s = htab->sdynbss;

  /* We must generate a R_X86_64_COPY reloc to tell the dynamic linker
     to copy the initial value out of the dynamic object and into the
     runtime process image.  */
  if ((h->root.u.def.section->flags & SEC_ALLOC) != 0 && h->size != 0)
    {
      const struct elf_backend_data *bed;
      bed = get_elf_backend_data (info->output_bfd);
      if (elf_section_flags (h->root.u.def.section) & SHF_GNU_SHARABLE)
	{
	  htab->srelsharablebss->size += bed->s->sizeof_rela;
	  s = htab->sdynsharablebss;
	}
      else
	htab->srelbss->size += bed->s->sizeof_rela;
      h->needs_copy = 1;
    }

<<<<<<< HEAD
  return _bfd_elf_adjust_dynamic_copy (h, s);
=======
  s = htab->sdynbss;

  return _bfd_elf_adjust_dynamic_copy (info, h, s);
>>>>>>> f3de6299
}

/* Allocate space in .plt, .got and associated reloc sections for
   dynamic relocs.  */

static bfd_boolean
elf_x86_64_allocate_dynrelocs (struct elf_link_hash_entry *h, void * inf)
{
  struct bfd_link_info *info;
  struct elf_x86_64_link_hash_table *htab;
  struct elf_x86_64_link_hash_entry *eh;
  struct elf_dyn_relocs *p;
  const struct elf_backend_data *bed;
  unsigned int plt_entry_size;

  if (h->root.type == bfd_link_hash_indirect)
    return TRUE;

  eh = (struct elf_x86_64_link_hash_entry *) h;

  info = (struct bfd_link_info *) inf;
  htab = elf_x86_64_hash_table (info);
  if (htab == NULL)
    return FALSE;
  bed = get_elf_backend_data (info->output_bfd);
  plt_entry_size = GET_PLT_ENTRY_SIZE (info->output_bfd);

  /* We can't use the GOT PLT if pointer equality is needed since
     finish_dynamic_symbol won't clear symbol value and the dynamic
     linker won't update the GOT slot.  We will get into an infinite
     loop at run-time.  */
  if (htab->plt_got != NULL
      && h->type != STT_GNU_IFUNC
      && !h->pointer_equality_needed
      && h->plt.refcount > 0
      && h->got.refcount > 0)
    {
      /* Don't use the regular PLT if there are both GOT and GOTPLT
         reloctions.  */
      h->plt.offset = (bfd_vma) -1;

      /* Use the GOT PLT.  */
      eh->plt_got.refcount = 1;
    }

  /* Since STT_GNU_IFUNC symbol must go through PLT, we handle it
     here if it is defined and referenced in a non-shared object.  */
  if (h->type == STT_GNU_IFUNC
      && h->def_regular)
    {
      if (_bfd_elf_allocate_ifunc_dyn_relocs (info, h,
					      &eh->dyn_relocs,
					      plt_entry_size,
					      plt_entry_size,
					      GOT_ENTRY_SIZE))
	{
	  asection *s = htab->plt_bnd;
	  if (h->plt.offset != (bfd_vma) -1 && s != NULL)
	    {
	      /* Use the .plt.bnd section if it is created.  */
	      eh->plt_bnd.offset = s->size;

	      /* Make room for this entry in the .plt.bnd section.  */
	      s->size += sizeof (elf_x86_64_legacy_plt2_entry);
	    }

	  return TRUE;
	}
      else
	return FALSE;
    }
  else if (htab->elf.dynamic_sections_created
	   && (h->plt.refcount > 0 || eh->plt_got.refcount > 0))
    {
      bfd_boolean use_plt_got = eh->plt_got.refcount > 0;

      /* Make sure this symbol is output as a dynamic symbol.
	 Undefined weak syms won't yet be marked as dynamic.  */
      if (h->dynindx == -1
	  && !h->forced_local)
	{
	  if (! bfd_elf_link_record_dynamic_symbol (info, h))
	    return FALSE;
	}

      if (info->shared
	  || WILL_CALL_FINISH_DYNAMIC_SYMBOL (1, 0, h))
	{
	  asection *s = htab->elf.splt;
	  asection *bnd_s = htab->plt_bnd;
	  asection *got_s = htab->plt_got;

	  /* If this is the first .plt entry, make room for the special
	     first entry.  */
	  if (s->size == 0)
	    s->size = plt_entry_size;

	  if (use_plt_got)
	    eh->plt_got.offset = got_s->size;
	  else
	    {
	      h->plt.offset = s->size;
	      if (bnd_s)
		eh->plt_bnd.offset = bnd_s->size;
	    }

	  /* If this symbol is not defined in a regular file, and we are
	     not generating a shared library, then set the symbol to this
	     location in the .plt.  This is required to make function
	     pointers compare as equal between the normal executable and
	     the shared library.  */
	  if (! info->shared
	      && !h->def_regular)
	    {
	      if (use_plt_got)
		{
		  /* We need to make a call to the entry of the GOT PLT
		     instead of regular PLT entry.  */
		  h->root.u.def.section = got_s;
		  h->root.u.def.value = eh->plt_got.offset;
		}
	      else
		{
		  if (bnd_s)
		    {
		      /* We need to make a call to the entry of the second
			 PLT instead of regular PLT entry.  */
		      h->root.u.def.section = bnd_s;
		      h->root.u.def.value = eh->plt_bnd.offset;
		    }
		  else
		    {
		      h->root.u.def.section = s;
		      h->root.u.def.value = h->plt.offset;
		    }
		}
	    }

	  /* Make room for this entry.  */
	  if (use_plt_got)
	    got_s->size += sizeof (elf_x86_64_legacy_plt2_entry);
	  else
	    {
	      s->size += plt_entry_size;
	      if (bnd_s)
		bnd_s->size += sizeof (elf_x86_64_legacy_plt2_entry);

	      /* We also need to make an entry in the .got.plt section,
		 which will be placed in the .got section by the linker
		 script.  */
	      htab->elf.sgotplt->size += GOT_ENTRY_SIZE;

	      /* We also need to make an entry in the .rela.plt
		 section.  */
	      htab->elf.srelplt->size += bed->s->sizeof_rela;
	      htab->elf.srelplt->reloc_count++;
	    }
	}
      else
	{
	  h->plt.offset = (bfd_vma) -1;
	  h->needs_plt = 0;
	}
    }
  else
    {
      h->plt.offset = (bfd_vma) -1;
      h->needs_plt = 0;
    }

  eh->tlsdesc_got = (bfd_vma) -1;

  /* If R_X86_64_GOTTPOFF symbol is now local to the binary,
     make it a R_X86_64_TPOFF32 requiring no GOT entry.  */
  if (h->got.refcount > 0
      && info->executable
      && h->dynindx == -1
      && elf_x86_64_hash_entry (h)->tls_type == GOT_TLS_IE)
    {
      h->got.offset = (bfd_vma) -1;
    }
  else if (h->got.refcount > 0)
    {
      asection *s;
      bfd_boolean dyn;
      int tls_type = elf_x86_64_hash_entry (h)->tls_type;

      /* Make sure this symbol is output as a dynamic symbol.
	 Undefined weak syms won't yet be marked as dynamic.  */
      if (h->dynindx == -1
	  && !h->forced_local)
	{
	  if (! bfd_elf_link_record_dynamic_symbol (info, h))
	    return FALSE;
	}

      if (GOT_TLS_GDESC_P (tls_type))
	{
	  eh->tlsdesc_got = htab->elf.sgotplt->size
	    - elf_x86_64_compute_jump_table_size (htab);
	  htab->elf.sgotplt->size += 2 * GOT_ENTRY_SIZE;
	  h->got.offset = (bfd_vma) -2;
	}
      if (! GOT_TLS_GDESC_P (tls_type)
	  || GOT_TLS_GD_P (tls_type))
	{
	  s = htab->elf.sgot;
	  h->got.offset = s->size;
	  s->size += GOT_ENTRY_SIZE;
	  if (GOT_TLS_GD_P (tls_type))
	    s->size += GOT_ENTRY_SIZE;
	}
      dyn = htab->elf.dynamic_sections_created;
      /* R_X86_64_TLSGD needs one dynamic relocation if local symbol
	 and two if global.
	 R_X86_64_GOTTPOFF needs one dynamic relocation.  */
      if ((GOT_TLS_GD_P (tls_type) && h->dynindx == -1)
	  || tls_type == GOT_TLS_IE)
	htab->elf.srelgot->size += bed->s->sizeof_rela;
      else if (GOT_TLS_GD_P (tls_type))
	htab->elf.srelgot->size += 2 * bed->s->sizeof_rela;
      else if (! GOT_TLS_GDESC_P (tls_type)
	       && (ELF_ST_VISIBILITY (h->other) == STV_DEFAULT
		   || h->root.type != bfd_link_hash_undefweak)
	       && (info->shared
		   || WILL_CALL_FINISH_DYNAMIC_SYMBOL (dyn, 0, h)))
	htab->elf.srelgot->size += bed->s->sizeof_rela;
      if (GOT_TLS_GDESC_P (tls_type))
	{
	  htab->elf.srelplt->size += bed->s->sizeof_rela;
	  htab->tlsdesc_plt = (bfd_vma) -1;
	}
    }
  else
    h->got.offset = (bfd_vma) -1;

  if (eh->dyn_relocs == NULL)
    return TRUE;

  /* In the shared -Bsymbolic case, discard space allocated for
     dynamic pc-relative relocs against symbols which turn out to be
     defined in regular objects.  For the normal shared case, discard
     space for pc-relative relocs that have become local due to symbol
     visibility changes.  */

  if (info->shared)
    {
      /* Relocs that use pc_count are those that appear on a call
	 insn, or certain REL relocs that can generated via assembly.
	 We want calls to protected symbols to resolve directly to the
	 function rather than going via the plt.  If people want
	 function pointer comparisons to work as expected then they
	 should avoid writing weird assembly.  */
      if (SYMBOL_CALLS_LOCAL (info, h))
	{
	  struct elf_dyn_relocs **pp;

	  for (pp = &eh->dyn_relocs; (p = *pp) != NULL; )
	    {
	      p->count -= p->pc_count;
	      p->pc_count = 0;
	      if (p->count == 0)
		*pp = p->next;
	      else
		pp = &p->next;
	    }
	}

      /* Also discard relocs on undefined weak syms with non-default
	 visibility.  */
      if (eh->dyn_relocs != NULL)
	{
	  if (h->root.type == bfd_link_hash_undefweak)
	    {
	      if (ELF_ST_VISIBILITY (h->other) != STV_DEFAULT)
		eh->dyn_relocs = NULL;

	      /* Make sure undefined weak symbols are output as a dynamic
		 symbol in PIEs.  */
	      else if (h->dynindx == -1
		       && ! h->forced_local
		       && ! bfd_elf_link_record_dynamic_symbol (info, h))
		return FALSE;
	    }
	  /* For PIE, discard space for relocs against symbols which
	     turn out to need copy relocs.  */
	  else if (info->executable
		   && (h->needs_copy || eh->needs_copy)
		   && h->def_dynamic
		   && !h->def_regular)
	    eh->dyn_relocs = NULL;
	}
    }
  else if (ELIMINATE_COPY_RELOCS)
    {
      /* For the non-shared case, discard space for relocs against
	 symbols which turn out to need copy relocs or are not
	 dynamic.  */

      if (!h->non_got_ref
	  && ((h->def_dynamic
	       && !h->def_regular)
	      || (htab->elf.dynamic_sections_created
		  && (h->root.type == bfd_link_hash_undefweak
		      || h->root.type == bfd_link_hash_undefined))))
	{
	  /* Make sure this symbol is output as a dynamic symbol.
	     Undefined weak syms won't yet be marked as dynamic.  */
	  if (h->dynindx == -1
	      && ! h->forced_local
	      && ! bfd_elf_link_record_dynamic_symbol (info, h))
	    return FALSE;

	  /* If that succeeded, we know we'll be keeping all the
	     relocs.  */
	  if (h->dynindx != -1)
	    goto keep;
	}

      eh->dyn_relocs = NULL;

    keep: ;
    }

  /* Finally, allocate space.  */
  for (p = eh->dyn_relocs; p != NULL; p = p->next)
    {
      asection * sreloc;

      sreloc = elf_section_data (p->sec)->sreloc;

      BFD_ASSERT (sreloc != NULL);

      sreloc->size += p->count * bed->s->sizeof_rela;
    }

  return TRUE;
}

/* Allocate space in .plt, .got and associated reloc sections for
   local dynamic relocs.  */

static bfd_boolean
elf_x86_64_allocate_local_dynrelocs (void **slot, void *inf)
{
  struct elf_link_hash_entry *h
    = (struct elf_link_hash_entry *) *slot;

  if (h->type != STT_GNU_IFUNC
      || !h->def_regular
      || !h->ref_regular
      || !h->forced_local
      || h->root.type != bfd_link_hash_defined)
    abort ();

  return elf_x86_64_allocate_dynrelocs (h, inf);
}

/* Find any dynamic relocs that apply to read-only sections.  */

static bfd_boolean
elf_x86_64_readonly_dynrelocs (struct elf_link_hash_entry *h,
			       void * inf)
{
  struct elf_x86_64_link_hash_entry *eh;
  struct elf_dyn_relocs *p;

  /* Skip local IFUNC symbols. */
  if (h->forced_local && h->type == STT_GNU_IFUNC)
    return TRUE;

  eh = (struct elf_x86_64_link_hash_entry *) h;
  for (p = eh->dyn_relocs; p != NULL; p = p->next)
    {
      asection *s = p->sec->output_section;

      if (s != NULL && (s->flags & SEC_READONLY) != 0)
	{
	  struct bfd_link_info *info = (struct bfd_link_info *) inf;

	  info->flags |= DF_TEXTREL;

	  if (info->warn_shared_textrel && info->shared)
	    info->callbacks->einfo (_("%P: %B: warning: relocation against `%s' in readonly section `%A'.\n"),
				    p->sec->owner, h->root.root.string,
				    p->sec);

	  /* Not an error, just cut short the traversal.  */
	  return FALSE;
	}
    }
  return TRUE;
}

/* Convert
   mov foo@GOTPCREL(%rip), %reg
   to
   lea foo(%rip), %reg
   with the local symbol, foo.  */

static bfd_boolean
elf_x86_64_convert_mov_to_lea (bfd *abfd, asection *sec,
			       struct bfd_link_info *link_info)
{
  Elf_Internal_Shdr *symtab_hdr;
  Elf_Internal_Rela *internal_relocs;
  Elf_Internal_Rela *irel, *irelend;
  bfd_byte *contents;
  struct elf_x86_64_link_hash_table *htab;
  bfd_boolean changed_contents;
  bfd_boolean changed_relocs;
  bfd_signed_vma *local_got_refcounts;

  /* Don't even try to convert non-ELF outputs.  */
  if (!is_elf_hash_table (link_info->hash))
    return FALSE;

  /* Nothing to do if there are no codes, no relocations or no output.  */
  if ((sec->flags & (SEC_CODE | SEC_RELOC)) != (SEC_CODE | SEC_RELOC)
      || sec->reloc_count == 0
      || bfd_is_abs_section (sec->output_section))
    return TRUE;

  symtab_hdr = &elf_tdata (abfd)->symtab_hdr;

  /* Load the relocations for this section.  */
  internal_relocs = (_bfd_elf_link_read_relocs
		     (abfd, sec, NULL, (Elf_Internal_Rela *) NULL,
		      link_info->keep_memory));
  if (internal_relocs == NULL)
    return FALSE;

  htab = elf_x86_64_hash_table (link_info);
  changed_contents = FALSE;
  changed_relocs = FALSE;
  local_got_refcounts = elf_local_got_refcounts (abfd);

  /* Get the section contents.  */
  if (elf_section_data (sec)->this_hdr.contents != NULL)
    contents = elf_section_data (sec)->this_hdr.contents;
  else
    {
      if (!bfd_malloc_and_get_section (abfd, sec, &contents))
	goto error_return;
    }

  irelend = internal_relocs + sec->reloc_count;
  for (irel = internal_relocs; irel < irelend; irel++)
    {
      unsigned int r_type = ELF32_R_TYPE (irel->r_info);
      unsigned int r_symndx = htab->r_sym (irel->r_info);
      unsigned int indx;
      struct elf_link_hash_entry *h;

      if (r_type != R_X86_64_GOTPCREL)
	continue;

      /* Get the symbol referred to by the reloc.  */
      if (r_symndx < symtab_hdr->sh_info)
	{
	  Elf_Internal_Sym *isym;

	  isym = bfd_sym_from_r_symndx (&htab->sym_cache,
					abfd, r_symndx);

	  /* STT_GNU_IFUNC must keep R_X86_64_GOTPCREL relocation.  */
	  if (ELF_ST_TYPE (isym->st_info) != STT_GNU_IFUNC
	      && irel->r_offset >= 2
	      && bfd_get_8 (input_bfd,
			    contents + irel->r_offset - 2) == 0x8b)
	    {
	      bfd_put_8 (output_bfd, 0x8d,
			 contents + irel->r_offset - 2);
	      irel->r_info = htab->r_info (r_symndx, R_X86_64_PC32);
	      if (local_got_refcounts != NULL
		  && local_got_refcounts[r_symndx] > 0)
		local_got_refcounts[r_symndx] -= 1;
	      changed_contents = TRUE;
	      changed_relocs = TRUE;
	    }
	  continue;
	}

      indx = r_symndx - symtab_hdr->sh_info;
      h = elf_sym_hashes (abfd)[indx];
      BFD_ASSERT (h != NULL);

      while (h->root.type == bfd_link_hash_indirect
	     || h->root.type == bfd_link_hash_warning)
	h = (struct elf_link_hash_entry *) h->root.u.i.link;

      /* STT_GNU_IFUNC must keep R_X86_64_GOTPCREL relocation.  We also
	 avoid optimizing _DYNAMIC since ld.so may use its link-time
	 address.  */
      if (h->def_regular
	  && h->type != STT_GNU_IFUNC
	  && h != htab->elf.hdynamic
	  && SYMBOL_REFERENCES_LOCAL (link_info, h)
	  && irel->r_offset >= 2
	  && bfd_get_8 (input_bfd,
			contents + irel->r_offset - 2) == 0x8b)
	{
	  bfd_put_8 (output_bfd, 0x8d,
		     contents + irel->r_offset - 2);
	  irel->r_info = htab->r_info (r_symndx, R_X86_64_PC32);
	  if (h->got.refcount > 0)
	    h->got.refcount -= 1;
	  changed_contents = TRUE;
	  changed_relocs = TRUE;
	}
    }

  if (contents != NULL
      && elf_section_data (sec)->this_hdr.contents != contents)
    {
      if (!changed_contents && !link_info->keep_memory)
	free (contents);
      else
	{
	  /* Cache the section contents for elf_link_input_bfd.  */
	  elf_section_data (sec)->this_hdr.contents = contents;
	}
    }

  if (elf_section_data (sec)->relocs != internal_relocs)
    {
      if (!changed_relocs)
	free (internal_relocs);
      else
	elf_section_data (sec)->relocs = internal_relocs;
    }

  return TRUE;

 error_return:
  if (contents != NULL
      && elf_section_data (sec)->this_hdr.contents != contents)
    free (contents);
  if (internal_relocs != NULL
      && elf_section_data (sec)->relocs != internal_relocs)
    free (internal_relocs);
  return FALSE;
}

/* Set the sizes of the dynamic sections.  */

static bfd_boolean
elf_x86_64_size_dynamic_sections (bfd *output_bfd,
				  struct bfd_link_info *info)
{
  struct elf_x86_64_link_hash_table *htab;
  bfd *dynobj;
  asection *s;
  bfd_boolean relocs;
  bfd *ibfd;
  const struct elf_backend_data *bed;

  htab = elf_x86_64_hash_table (info);
  if (htab == NULL)
    return FALSE;
  bed = get_elf_backend_data (output_bfd);

  dynobj = htab->elf.dynobj;
  if (dynobj == NULL)
    abort ();

  if (htab->elf.dynamic_sections_created)
    {
      /* Set the contents of the .interp section to the interpreter.  */
      if (info->executable)
	{
	  s = bfd_get_linker_section (dynobj, ".interp");
	  if (s == NULL)
	    abort ();
	  s->size = htab->dynamic_interpreter_size;
	  s->contents = (unsigned char *) htab->dynamic_interpreter;
	}
    }

  /* Set up .got offsets for local syms, and space for local dynamic
     relocs.  */
  for (ibfd = info->input_bfds; ibfd != NULL; ibfd = ibfd->link.next)
    {
      bfd_signed_vma *local_got;
      bfd_signed_vma *end_local_got;
      char *local_tls_type;
      bfd_vma *local_tlsdesc_gotent;
      bfd_size_type locsymcount;
      Elf_Internal_Shdr *symtab_hdr;
      asection *srel;

      if (! is_x86_64_elf (ibfd))
	continue;

      for (s = ibfd->sections; s != NULL; s = s->next)
	{
	  struct elf_dyn_relocs *p;

	  if (!elf_x86_64_convert_mov_to_lea (ibfd, s, info))
	    return FALSE;

	  for (p = (struct elf_dyn_relocs *)
		    (elf_section_data (s)->local_dynrel);
	       p != NULL;
	       p = p->next)
	    {
	      if (!bfd_is_abs_section (p->sec)
		  && bfd_is_abs_section (p->sec->output_section))
		{
		  /* Input section has been discarded, either because
		     it is a copy of a linkonce section or due to
		     linker script /DISCARD/, so we'll be discarding
		     the relocs too.  */
		}
	      else if (p->count != 0)
		{
		  srel = elf_section_data (p->sec)->sreloc;
		  srel->size += p->count * bed->s->sizeof_rela;
		  if ((p->sec->output_section->flags & SEC_READONLY) != 0
		      && (info->flags & DF_TEXTREL) == 0)
		    {
		      info->flags |= DF_TEXTREL;
		      if (info->warn_shared_textrel && info->shared)
			info->callbacks->einfo (_("%P: %B: warning: relocation in readonly section `%A'.\n"),
						p->sec->owner, p->sec);
		    }
		}
	    }
	}

      local_got = elf_local_got_refcounts (ibfd);
      if (!local_got)
	continue;

      symtab_hdr = &elf_symtab_hdr (ibfd);
      locsymcount = symtab_hdr->sh_info;
      end_local_got = local_got + locsymcount;
      local_tls_type = elf_x86_64_local_got_tls_type (ibfd);
      local_tlsdesc_gotent = elf_x86_64_local_tlsdesc_gotent (ibfd);
      s = htab->elf.sgot;
      srel = htab->elf.srelgot;
      for (; local_got < end_local_got;
	   ++local_got, ++local_tls_type, ++local_tlsdesc_gotent)
	{
	  *local_tlsdesc_gotent = (bfd_vma) -1;
	  if (*local_got > 0)
	    {
	      if (GOT_TLS_GDESC_P (*local_tls_type))
		{
		  *local_tlsdesc_gotent = htab->elf.sgotplt->size
		    - elf_x86_64_compute_jump_table_size (htab);
		  htab->elf.sgotplt->size += 2 * GOT_ENTRY_SIZE;
		  *local_got = (bfd_vma) -2;
		}
	      if (! GOT_TLS_GDESC_P (*local_tls_type)
		  || GOT_TLS_GD_P (*local_tls_type))
		{
		  *local_got = s->size;
		  s->size += GOT_ENTRY_SIZE;
		  if (GOT_TLS_GD_P (*local_tls_type))
		    s->size += GOT_ENTRY_SIZE;
		}
	      if (info->shared
		  || GOT_TLS_GD_ANY_P (*local_tls_type)
		  || *local_tls_type == GOT_TLS_IE)
		{
		  if (GOT_TLS_GDESC_P (*local_tls_type))
		    {
		      htab->elf.srelplt->size
			+= bed->s->sizeof_rela;
		      htab->tlsdesc_plt = (bfd_vma) -1;
		    }
		  if (! GOT_TLS_GDESC_P (*local_tls_type)
		      || GOT_TLS_GD_P (*local_tls_type))
		    srel->size += bed->s->sizeof_rela;
		}
	    }
	  else
	    *local_got = (bfd_vma) -1;
	}
    }

  if (htab->tls_ld_got.refcount > 0)
    {
      /* Allocate 2 got entries and 1 dynamic reloc for R_X86_64_TLSLD
	 relocs.  */
      htab->tls_ld_got.offset = htab->elf.sgot->size;
      htab->elf.sgot->size += 2 * GOT_ENTRY_SIZE;
      htab->elf.srelgot->size += bed->s->sizeof_rela;
    }
  else
    htab->tls_ld_got.offset = -1;

  /* Allocate global sym .plt and .got entries, and space for global
     sym dynamic relocs.  */
  elf_link_hash_traverse (&htab->elf, elf_x86_64_allocate_dynrelocs,
			  info);

  /* Allocate .plt and .got entries, and space for local symbols.  */
  htab_traverse (htab->loc_hash_table,
		 elf_x86_64_allocate_local_dynrelocs,
		 info);

  /* For every jump slot reserved in the sgotplt, reloc_count is
     incremented.  However, when we reserve space for TLS descriptors,
     it's not incremented, so in order to compute the space reserved
     for them, it suffices to multiply the reloc count by the jump
     slot size.

     PR ld/13302: We start next_irelative_index at the end of .rela.plt
     so that R_X86_64_IRELATIVE entries come last.  */
  if (htab->elf.srelplt)
    {
      htab->sgotplt_jump_table_size
	= elf_x86_64_compute_jump_table_size (htab);
      htab->next_irelative_index = htab->elf.srelplt->reloc_count - 1;
    }
  else if (htab->elf.irelplt)
    htab->next_irelative_index = htab->elf.irelplt->reloc_count - 1;

  if (htab->tlsdesc_plt)
    {
      /* If we're not using lazy TLS relocations, don't generate the
	 PLT and GOT entries they require.  */
      if ((info->flags & DF_BIND_NOW))
	htab->tlsdesc_plt = 0;
      else
	{
	  htab->tlsdesc_got = htab->elf.sgot->size;
	  htab->elf.sgot->size += GOT_ENTRY_SIZE;
	  /* Reserve room for the initial entry.
	     FIXME: we could probably do away with it in this case.  */
	  if (htab->elf.splt->size == 0)
	    htab->elf.splt->size += GET_PLT_ENTRY_SIZE (output_bfd);
	  htab->tlsdesc_plt = htab->elf.splt->size;
	  htab->elf.splt->size += GET_PLT_ENTRY_SIZE (output_bfd);
	}
    }

  if (htab->elf.sgotplt)
    {
      /* Don't allocate .got.plt section if there are no GOT nor PLT
	 entries and there is no refeence to _GLOBAL_OFFSET_TABLE_.  */
      if ((htab->elf.hgot == NULL
	   || !htab->elf.hgot->ref_regular_nonweak)
	  && (htab->elf.sgotplt->size
	      == get_elf_backend_data (output_bfd)->got_header_size)
	  && (htab->elf.splt == NULL
	      || htab->elf.splt->size == 0)
	  && (htab->elf.sgot == NULL
	      || htab->elf.sgot->size == 0)
	  && (htab->elf.iplt == NULL
	      || htab->elf.iplt->size == 0)
	  && (htab->elf.igotplt == NULL
	      || htab->elf.igotplt->size == 0))
	htab->elf.sgotplt->size = 0;
    }

  if (htab->plt_eh_frame != NULL
      && htab->elf.splt != NULL
      && htab->elf.splt->size != 0
      && !bfd_is_abs_section (htab->elf.splt->output_section)
      && _bfd_elf_eh_frame_present (info))
    {
      const struct elf_x86_64_backend_data *arch_data
	= get_elf_x86_64_arch_data (bed);
      htab->plt_eh_frame->size = arch_data->eh_frame_plt_size;
    }

  /* We now have determined the sizes of the various dynamic sections.
     Allocate memory for them.  */
  relocs = FALSE;
  for (s = dynobj->sections; s != NULL; s = s->next)
    {
      if ((s->flags & SEC_LINKER_CREATED) == 0)
	continue;

      if (s == htab->elf.splt
	  || s == htab->elf.sgot
	  || s == htab->elf.sgotplt
	  || s == htab->elf.iplt
	  || s == htab->elf.igotplt
	  || s == htab->plt_bnd
	  || s == htab->plt_got
	  || s == htab->plt_eh_frame
	  || s == htab->sdynsharablebss
	  || s == htab->sdynbss)
	{
	  /* Strip this section if we don't need it; see the
	     comment below.  */
	}
      else if (CONST_STRNEQ (bfd_get_section_name (dynobj, s), ".rela"))
	{
	  if (s->size != 0 && s != htab->elf.srelplt)
	    relocs = TRUE;

	  /* We use the reloc_count field as a counter if we need
	     to copy relocs into the output file.  */
	  if (s != htab->elf.srelplt)
	    s->reloc_count = 0;
	}
      else
	{
	  /* It's not one of our sections, so don't allocate space.  */
	  continue;
	}

      if (s->size == 0)
	{
	  /* If we don't need this section, strip it from the
	     output file.  This is mostly to handle .rela.bss and
	     .rela.plt.  We must create both sections in
	     create_dynamic_sections, because they must be created
	     before the linker maps input sections to output
	     sections.  The linker does that before
	     adjust_dynamic_symbol is called, and it is that
	     function which decides whether anything needs to go
	     into these sections.  */

	  s->flags |= SEC_EXCLUDE;
	  continue;
	}

      if ((s->flags & SEC_HAS_CONTENTS) == 0)
	continue;

      /* Allocate memory for the section contents.  We use bfd_zalloc
	 here in case unused entries are not reclaimed before the
	 section's contents are written out.  This should not happen,
	 but this way if it does, we get a R_X86_64_NONE reloc instead
	 of garbage.  */
      s->contents = (bfd_byte *) bfd_zalloc (dynobj, s->size);
      if (s->contents == NULL)
	return FALSE;
    }

  if (htab->plt_eh_frame != NULL
      && htab->plt_eh_frame->contents != NULL)
    {
      const struct elf_x86_64_backend_data *arch_data
	= get_elf_x86_64_arch_data (bed);

      memcpy (htab->plt_eh_frame->contents,
	      arch_data->eh_frame_plt, htab->plt_eh_frame->size);
      bfd_put_32 (dynobj, htab->elf.splt->size,
		  htab->plt_eh_frame->contents + PLT_FDE_LEN_OFFSET);
    }

  if (htab->elf.dynamic_sections_created)
    {
      /* Add some entries to the .dynamic section.  We fill in the
	 values later, in elf_x86_64_finish_dynamic_sections, but we
	 must add the entries now so that we get the correct size for
	 the .dynamic section.	The DT_DEBUG entry is filled in by the
	 dynamic linker and used by the debugger.  */
#define add_dynamic_entry(TAG, VAL) \
  _bfd_elf_add_dynamic_entry (info, TAG, VAL)

      if (info->executable)
	{
	  if (!add_dynamic_entry (DT_DEBUG, 0))
	    return FALSE;
	}

      if (htab->elf.splt->size != 0)
	{
	  if (!add_dynamic_entry (DT_PLTGOT, 0)
	      || !add_dynamic_entry (DT_PLTRELSZ, 0)
	      || !add_dynamic_entry (DT_PLTREL, DT_RELA)
	      || !add_dynamic_entry (DT_JMPREL, 0))
	    return FALSE;

	  if (htab->tlsdesc_plt
	      && (!add_dynamic_entry (DT_TLSDESC_PLT, 0)
		  || !add_dynamic_entry (DT_TLSDESC_GOT, 0)))
	    return FALSE;
	}

      if (relocs)
	{
	  if (!add_dynamic_entry (DT_RELA, 0)
	      || !add_dynamic_entry (DT_RELASZ, 0)
	      || !add_dynamic_entry (DT_RELAENT, bed->s->sizeof_rela))
	    return FALSE;

	  /* If any dynamic relocs apply to a read-only section,
	     then we need a DT_TEXTREL entry.  */
	  if ((info->flags & DF_TEXTREL) == 0)
	    elf_link_hash_traverse (&htab->elf,
				    elf_x86_64_readonly_dynrelocs,
				    info);

	  if ((info->flags & DF_TEXTREL) != 0)
	    {
	      if (!add_dynamic_entry (DT_TEXTREL, 0))
		return FALSE;
	    }
	}
    }
#undef add_dynamic_entry

  return TRUE;
}

static bfd_boolean
elf_x86_64_always_size_sections (bfd *output_bfd,
				 struct bfd_link_info *info)
{
  asection *tls_sec = elf_hash_table (info)->tls_sec;

  if (tls_sec)
    {
      struct elf_link_hash_entry *tlsbase;

      tlsbase = elf_link_hash_lookup (elf_hash_table (info),
				      "_TLS_MODULE_BASE_",
				      FALSE, FALSE, FALSE);

      if (tlsbase && tlsbase->type == STT_TLS)
	{
	  struct elf_x86_64_link_hash_table *htab;
	  struct bfd_link_hash_entry *bh = NULL;
	  const struct elf_backend_data *bed
	    = get_elf_backend_data (output_bfd);

	  htab = elf_x86_64_hash_table (info);
	  if (htab == NULL)
	    return FALSE;

	  if (!(_bfd_generic_link_add_one_symbol
		(info, output_bfd, "_TLS_MODULE_BASE_", BSF_LOCAL,
		 tls_sec, 0, NULL, FALSE,
		 bed->collect, &bh)))
	    return FALSE;

	  htab->tls_module_base = bh;

	  tlsbase = (struct elf_link_hash_entry *)bh;
	  tlsbase->def_regular = 1;
	  tlsbase->other = STV_HIDDEN;
	  (*bed->elf_backend_hide_symbol) (info, tlsbase, TRUE);
	}
    }

  return TRUE;
}

/* _TLS_MODULE_BASE_ needs to be treated especially when linking
   executables.  Rather than setting it to the beginning of the TLS
   section, we have to set it to the end.  This function may be called
   multiple times, it is idempotent.  */

static void
elf_x86_64_set_tls_module_base (struct bfd_link_info *info)
{
  struct elf_x86_64_link_hash_table *htab;
  struct bfd_link_hash_entry *base;

  if (!info->executable)
    return;

  htab = elf_x86_64_hash_table (info);
  if (htab == NULL)
    return;

  base = htab->tls_module_base;
  if (base == NULL)
    return;

  base->u.def.value = htab->elf.tls_size;
}

/* Return the base VMA address which should be subtracted from real addresses
   when resolving @dtpoff relocation.
   This is PT_TLS segment p_vaddr.  */

static bfd_vma
elf_x86_64_dtpoff_base (struct bfd_link_info *info)
{
  /* If tls_sec is NULL, we should have signalled an error already.  */
  if (elf_hash_table (info)->tls_sec == NULL)
    return 0;
  return elf_hash_table (info)->tls_sec->vma;
}

/* Return the relocation value for @tpoff relocation
   if STT_TLS virtual address is ADDRESS.  */

static bfd_vma
elf_x86_64_tpoff (struct bfd_link_info *info, bfd_vma address)
{
  struct elf_link_hash_table *htab = elf_hash_table (info);
  const struct elf_backend_data *bed = get_elf_backend_data (info->output_bfd);
  bfd_vma static_tls_size;

  /* If tls_segment is NULL, we should have signalled an error already.  */
  if (htab->tls_sec == NULL)
    return 0;

  /* Consider special static TLS alignment requirements.  */
  static_tls_size = BFD_ALIGN (htab->tls_size, bed->static_tls_alignment);
  return address - static_tls_size - htab->tls_sec->vma;
}

/* Is the instruction before OFFSET in CONTENTS a 32bit relative
   branch?  */

static bfd_boolean
is_32bit_relative_branch (bfd_byte *contents, bfd_vma offset)
{
  /* Opcode		Instruction
     0xe8		call
     0xe9		jump
     0x0f 0x8x		conditional jump */
  return ((offset > 0
	   && (contents [offset - 1] == 0xe8
	       || contents [offset - 1] == 0xe9))
	  || (offset > 1
	      && contents [offset - 2] == 0x0f
	      && (contents [offset - 1] & 0xf0) == 0x80));
}

/* Relocate an x86_64 ELF section.  */

static bfd_boolean
elf_x86_64_relocate_section (bfd *output_bfd,
			     struct bfd_link_info *info,
			     bfd *input_bfd,
			     asection *input_section,
			     bfd_byte *contents,
			     Elf_Internal_Rela *relocs,
			     Elf_Internal_Sym *local_syms,
			     asection **local_sections)
{
  struct elf_x86_64_link_hash_table *htab;
  Elf_Internal_Shdr *symtab_hdr;
  struct elf_link_hash_entry **sym_hashes;
  bfd_vma *local_got_offsets;
  bfd_vma *local_tlsdesc_gotents;
  Elf_Internal_Rela *rel;
  Elf_Internal_Rela *relend;
  const unsigned int plt_entry_size = GET_PLT_ENTRY_SIZE (info->output_bfd);

  BFD_ASSERT (is_x86_64_elf (input_bfd));

  htab = elf_x86_64_hash_table (info);
  if (htab == NULL)
    return FALSE;
  symtab_hdr = &elf_symtab_hdr (input_bfd);
  sym_hashes = elf_sym_hashes (input_bfd);
  local_got_offsets = elf_local_got_offsets (input_bfd);
  local_tlsdesc_gotents = elf_x86_64_local_tlsdesc_gotent (input_bfd);

  elf_x86_64_set_tls_module_base (info);

  rel = relocs;
  relend = relocs + input_section->reloc_count;
  for (; rel < relend; rel++)
    {
      unsigned int r_type;
      reloc_howto_type *howto;
      unsigned long r_symndx;
      struct elf_link_hash_entry *h;
      struct elf_x86_64_link_hash_entry *eh;
      Elf_Internal_Sym *sym;
      asection *sec;
      bfd_vma off, offplt, plt_offset;
      bfd_vma relocation;
      bfd_boolean unresolved_reloc;
      bfd_reloc_status_type r;
      int tls_type;
      asection *base_got, *resolved_plt;
      bfd_vma st_size;

      r_type = ELF32_R_TYPE (rel->r_info);
      if (r_type == (int) R_X86_64_GNU_VTINHERIT
	  || r_type == (int) R_X86_64_GNU_VTENTRY)
	continue;

      if (r_type >= (int) R_X86_64_standard)
	{
	  (*_bfd_error_handler)
	    (_("%B: unrecognized relocation (0x%x) in section `%A'"),
	     input_bfd, input_section, r_type);
	  bfd_set_error (bfd_error_bad_value);
	  return FALSE;
	}

      if (r_type != (int) R_X86_64_32
	  || ABI_64_P (output_bfd))
	howto = x86_64_elf_howto_table + r_type;
      else
	howto = (x86_64_elf_howto_table
		 + ARRAY_SIZE (x86_64_elf_howto_table) - 1);
      r_symndx = htab->r_sym (rel->r_info);
      h = NULL;
      sym = NULL;
      sec = NULL;
      unresolved_reloc = FALSE;
      if (r_symndx < symtab_hdr->sh_info)
	{
	  sym = local_syms + r_symndx;
	  sec = local_sections[r_symndx];

	  relocation = _bfd_elf_rela_local_sym (output_bfd, sym,
						&sec, rel);
	  st_size = sym->st_size;

	  /* Relocate against local STT_GNU_IFUNC symbol.  */
	  if (!info->relocatable
	      && ELF_ST_TYPE (sym->st_info) == STT_GNU_IFUNC)
	    {
	      h = elf_x86_64_get_local_sym_hash (htab, input_bfd,
						 rel, FALSE);
	      if (h == NULL)
		abort ();

	      /* Set STT_GNU_IFUNC symbol value.  */
	      h->root.u.def.value = sym->st_value;
	      h->root.u.def.section = sec;
	    }
	}
      else
	{
	  bfd_boolean warned ATTRIBUTE_UNUSED;
	  bfd_boolean ignored ATTRIBUTE_UNUSED;

	  RELOC_FOR_GLOBAL_SYMBOL (info, input_bfd, input_section, rel,
				   r_symndx, symtab_hdr, sym_hashes,
				   h, sec, relocation,
				   unresolved_reloc, warned, ignored);
	  st_size = h->size;
	}

      if (sec != NULL && discarded_section (sec))
	RELOC_AGAINST_DISCARDED_SECTION (info, input_bfd, input_section,
					 rel, 1, relend, howto, 0, contents);

      if (info->relocatable)
	continue;

      if (rel->r_addend == 0 && !ABI_64_P (output_bfd))
	{
	  if (r_type == R_X86_64_64)
	    {
	      /* For x32, treat R_X86_64_64 like R_X86_64_32 and
		 zero-extend it to 64bit if addend is zero.  */
	      r_type = R_X86_64_32;
	      memset (contents + rel->r_offset + 4, 0, 4);
	    }
	  else if (r_type == R_X86_64_SIZE64)
	    {
	      /* For x32, treat R_X86_64_SIZE64 like R_X86_64_SIZE32 and
		 zero-extend it to 64bit if addend is zero.  */
	      r_type = R_X86_64_SIZE32;
	      memset (contents + rel->r_offset + 4, 0, 4);
	    }
	}

      eh = (struct elf_x86_64_link_hash_entry *) h;

      /* Since STT_GNU_IFUNC symbol must go through PLT, we handle
	 it here if it is defined in a non-shared object.  */
      if (h != NULL
	  && h->type == STT_GNU_IFUNC
	  && h->def_regular)
	{
	  bfd_vma plt_index;
	  const char *name;

	  if ((input_section->flags & SEC_ALLOC) == 0
	      || h->plt.offset == (bfd_vma) -1)
	    abort ();

	  /* STT_GNU_IFUNC symbol must go through PLT.  */
	  if (htab->elf.splt != NULL)
	    {
	      if (htab->plt_bnd != NULL)
		{
		  resolved_plt = htab->plt_bnd;
		  plt_offset = eh->plt_bnd.offset;
		}
	      else
		{
		  resolved_plt = htab->elf.splt;
		  plt_offset =  h->plt.offset;
		}
	    }
	  else
	    {
	      resolved_plt = htab->elf.iplt;
	      plt_offset =  h->plt.offset;
	    }

	  relocation = (resolved_plt->output_section->vma
			+ resolved_plt->output_offset + plt_offset);

	  switch (r_type)
	    {
	    default:
	      if (h->root.root.string)
		name = h->root.root.string;
	      else
		name = bfd_elf_sym_name (input_bfd, symtab_hdr, sym,
					 NULL);
	      (*_bfd_error_handler)
		(_("%B: relocation %s against STT_GNU_IFUNC "
		   "symbol `%s' isn't handled by %s"), input_bfd,
		 x86_64_elf_howto_table[r_type].name,
		 name, __FUNCTION__);
	      bfd_set_error (bfd_error_bad_value);
	      return FALSE;

	    case R_X86_64_32S:
	      if (info->shared)
		abort ();
	      goto do_relocation;

	    case R_X86_64_32:
	      if (ABI_64_P (output_bfd))
		goto do_relocation;
	      /* FALLTHROUGH */
	    case R_X86_64_64:
	      if (rel->r_addend != 0)
		{
		  if (h->root.root.string)
		    name = h->root.root.string;
		  else
		    name = bfd_elf_sym_name (input_bfd, symtab_hdr,
					     sym, NULL);
		  (*_bfd_error_handler)
		    (_("%B: relocation %s against STT_GNU_IFUNC "
		       "symbol `%s' has non-zero addend: %d"),
		     input_bfd, x86_64_elf_howto_table[r_type].name,
		     name, rel->r_addend);
		  bfd_set_error (bfd_error_bad_value);
		  return FALSE;
		}

	      /* Generate dynamic relcoation only when there is a
		 non-GOT reference in a shared object.  */
	      if (info->shared && h->non_got_ref)
		{
		  Elf_Internal_Rela outrel;
		  asection *sreloc;

		  /* Need a dynamic relocation to get the real function
		     address.  */
		  outrel.r_offset = _bfd_elf_section_offset (output_bfd,
							     info,
							     input_section,
							     rel->r_offset);
		  if (outrel.r_offset == (bfd_vma) -1
		      || outrel.r_offset == (bfd_vma) -2)
		    abort ();

		  outrel.r_offset += (input_section->output_section->vma
				      + input_section->output_offset);

		  if (h->dynindx == -1
		      || h->forced_local
		      || info->executable)
		    {
		      /* This symbol is resolved locally.  */
		      outrel.r_info = htab->r_info (0, R_X86_64_IRELATIVE);
		      outrel.r_addend = (h->root.u.def.value
					 + h->root.u.def.section->output_section->vma
					 + h->root.u.def.section->output_offset);
		    }
		  else
		    {
		      outrel.r_info = htab->r_info (h->dynindx, r_type);
		      outrel.r_addend = 0;
		    }

		  sreloc = htab->elf.irelifunc;
		  elf_append_rela (output_bfd, sreloc, &outrel);

		  /* If this reloc is against an external symbol, we
		     do not want to fiddle with the addend.  Otherwise,
		     we need to include the symbol value so that it
		     becomes an addend for the dynamic reloc.  For an
		     internal symbol, we have updated addend.  */
		  continue;
		}
	      /* FALLTHROUGH */
	    case R_X86_64_PC32:
	    case R_X86_64_PC32_BND:
	    case R_X86_64_PC64:
	    case R_X86_64_PLT32:
	    case R_X86_64_PLT32_BND:
	      goto do_relocation;

	    case R_X86_64_GOTPCREL:
	    case R_X86_64_GOTPCREL64:
	      base_got = htab->elf.sgot;
	      off = h->got.offset;

	      if (base_got == NULL)
		abort ();

	      if (off == (bfd_vma) -1)
		{
		  /* We can't use h->got.offset here to save state, or
		     even just remember the offset, as finish_dynamic_symbol
		     would use that as offset into .got.  */

		  if (htab->elf.splt != NULL)
		    {
		      plt_index = h->plt.offset / plt_entry_size - 1;
		      off = (plt_index + 3) * GOT_ENTRY_SIZE;
		      base_got = htab->elf.sgotplt;
		    }
		  else
		    {
		      plt_index = h->plt.offset / plt_entry_size;
		      off = plt_index * GOT_ENTRY_SIZE;
		      base_got = htab->elf.igotplt;
		    }

		  if (h->dynindx == -1
		      || h->forced_local
		      || info->symbolic)
		    {
		      /* This references the local defitionion.  We must
			 initialize this entry in the global offset table.
			 Since the offset must always be a multiple of 8,
			 we use the least significant bit to record
			 whether we have initialized it already.

			 When doing a dynamic link, we create a .rela.got
			 relocation entry to initialize the value.  This
			 is done in the finish_dynamic_symbol routine.	 */
		      if ((off & 1) != 0)
			off &= ~1;
		      else
			{
			  bfd_put_64 (output_bfd, relocation,
				      base_got->contents + off);
			  /* Note that this is harmless for the GOTPLT64
			     case, as -1 | 1 still is -1.  */
			  h->got.offset |= 1;
			}
		    }
		}

	      relocation = (base_got->output_section->vma
			    + base_got->output_offset + off);

	      goto do_relocation;
	    }
	}

      /* When generating a shared object, the relocations handled here are
	 copied into the output file to be resolved at run time.  */
      switch (r_type)
	{
	case R_X86_64_GOT32:
	case R_X86_64_GOT64:
	  /* Relocation is to the entry for this symbol in the global
	     offset table.  */
	case R_X86_64_GOTPCREL:
	case R_X86_64_GOTPCREL64:
	  /* Use global offset table entry as symbol value.  */
	case R_X86_64_GOTPLT64:
	  /* This is obsolete and treated the the same as GOT64.  */
	  base_got = htab->elf.sgot;

	  if (htab->elf.sgot == NULL)
	    abort ();

	  if (h != NULL)
	    {
	      bfd_boolean dyn;

	      off = h->got.offset;
	      if (h->needs_plt
		  && h->plt.offset != (bfd_vma)-1
		  && off == (bfd_vma)-1)
		{
		  /* We can't use h->got.offset here to save
		     state, or even just remember the offset, as
		     finish_dynamic_symbol would use that as offset into
		     .got.  */
		  bfd_vma plt_index = h->plt.offset / plt_entry_size - 1;
		  off = (plt_index + 3) * GOT_ENTRY_SIZE;
		  base_got = htab->elf.sgotplt;
		}

	      dyn = htab->elf.dynamic_sections_created;

	      if (! WILL_CALL_FINISH_DYNAMIC_SYMBOL (dyn, info->shared, h)
		  || (info->shared
		      && SYMBOL_REFERENCES_LOCAL (info, h))
		  || (ELF_ST_VISIBILITY (h->other)
		      && h->root.type == bfd_link_hash_undefweak))
		{
		  /* This is actually a static link, or it is a -Bsymbolic
		     link and the symbol is defined locally, or the symbol
		     was forced to be local because of a version file.	We
		     must initialize this entry in the global offset table.
		     Since the offset must always be a multiple of 8, we
		     use the least significant bit to record whether we
		     have initialized it already.

		     When doing a dynamic link, we create a .rela.got
		     relocation entry to initialize the value.	This is
		     done in the finish_dynamic_symbol routine.	 */
		  if ((off & 1) != 0)
		    off &= ~1;
		  else
		    {
		      bfd_put_64 (output_bfd, relocation,
				  base_got->contents + off);
		      /* Note that this is harmless for the GOTPLT64 case,
			 as -1 | 1 still is -1.  */
		      h->got.offset |= 1;
		    }
		}
	      else
		unresolved_reloc = FALSE;
	    }
	  else
	    {
	      if (local_got_offsets == NULL)
		abort ();

	      off = local_got_offsets[r_symndx];

	      /* The offset must always be a multiple of 8.  We use
		 the least significant bit to record whether we have
		 already generated the necessary reloc.	 */
	      if ((off & 1) != 0)
		off &= ~1;
	      else
		{
		  bfd_put_64 (output_bfd, relocation,
			      base_got->contents + off);

		  if (info->shared)
		    {
		      asection *s;
		      Elf_Internal_Rela outrel;

		      /* We need to generate a R_X86_64_RELATIVE reloc
			 for the dynamic linker.  */
		      s = htab->elf.srelgot;
		      if (s == NULL)
			abort ();

		      outrel.r_offset = (base_got->output_section->vma
					 + base_got->output_offset
					 + off);
		      outrel.r_info = htab->r_info (0, R_X86_64_RELATIVE);
		      outrel.r_addend = relocation;
		      elf_append_rela (output_bfd, s, &outrel);
		    }

		  local_got_offsets[r_symndx] |= 1;
		}
	    }

	  if (off >= (bfd_vma) -2)
	    abort ();

	  relocation = base_got->output_section->vma
		       + base_got->output_offset + off;
	  if (r_type != R_X86_64_GOTPCREL && r_type != R_X86_64_GOTPCREL64)
	    relocation -= htab->elf.sgotplt->output_section->vma
			  - htab->elf.sgotplt->output_offset;

	  break;

	case R_X86_64_GOTOFF64:
	  /* Relocation is relative to the start of the global offset
	     table.  */

	  /* Check to make sure it isn't a protected function symbol
	     for shared library since it may not be local when used
	     as function address.  */
	  if (!info->executable
	      && h
	      && !SYMBOLIC_BIND (info, h)
	      && h->def_regular
	      && h->type == STT_FUNC
	      && ELF_ST_VISIBILITY (h->other) == STV_PROTECTED)
	    {
	      (*_bfd_error_handler)
		(_("%B: relocation R_X86_64_GOTOFF64 against protected function `%s' can not be used when making a shared object"),
		 input_bfd, h->root.root.string);
	      bfd_set_error (bfd_error_bad_value);
	      return FALSE;
	    }

	  /* Note that sgot is not involved in this
	     calculation.  We always want the start of .got.plt.  If we
	     defined _GLOBAL_OFFSET_TABLE_ in a different way, as is
	     permitted by the ABI, we might have to change this
	     calculation.  */
	  relocation -= htab->elf.sgotplt->output_section->vma
			+ htab->elf.sgotplt->output_offset;
	  break;

	case R_X86_64_GOTPC32:
	case R_X86_64_GOTPC64:
	  /* Use global offset table as symbol value.  */
	  relocation = htab->elf.sgotplt->output_section->vma
		       + htab->elf.sgotplt->output_offset;
	  unresolved_reloc = FALSE;
	  break;

	case R_X86_64_PLTOFF64:
	  /* Relocation is PLT entry relative to GOT.  For local
	     symbols it's the symbol itself relative to GOT.  */
	  if (h != NULL
	      /* See PLT32 handling.  */
	      && h->plt.offset != (bfd_vma) -1
	      && htab->elf.splt != NULL)
	    {
	      if (htab->plt_bnd != NULL)
		{
		  resolved_plt = htab->plt_bnd;
		  plt_offset = eh->plt_bnd.offset;
		}
	      else
		{
		  resolved_plt = htab->elf.splt;
		  plt_offset = h->plt.offset;
		}

	      relocation = (resolved_plt->output_section->vma
			    + resolved_plt->output_offset
			    + plt_offset);
	      unresolved_reloc = FALSE;
	    }

	  relocation -= htab->elf.sgotplt->output_section->vma
			+ htab->elf.sgotplt->output_offset;
	  break;

	case R_X86_64_PLT32:
	case R_X86_64_PLT32_BND:
	  /* Relocation is to the entry for this symbol in the
	     procedure linkage table.  */

	  /* Resolve a PLT32 reloc against a local symbol directly,
	     without using the procedure linkage table.	 */
	  if (h == NULL)
	    break;

	  if ((h->plt.offset == (bfd_vma) -1
	       && eh->plt_got.offset == (bfd_vma) -1)
	      || htab->elf.splt == NULL)
	    {
	      /* We didn't make a PLT entry for this symbol.  This
		 happens when statically linking PIC code, or when
		 using -Bsymbolic.  */
	      break;
	    }

	  if (h->plt.offset != (bfd_vma) -1)
	    {
	      if (htab->plt_bnd != NULL)
		{
		  resolved_plt = htab->plt_bnd;
		  plt_offset = eh->plt_bnd.offset;
		}
	      else
		{
		  resolved_plt = htab->elf.splt;
		  plt_offset = h->plt.offset;
		}
	    }
	  else
	    {
	      /* Use the GOT PLT.  */
	      resolved_plt = htab->plt_got;
	      plt_offset = eh->plt_got.offset;
	    }

	  relocation = (resolved_plt->output_section->vma
			+ resolved_plt->output_offset
			+ plt_offset);
	  unresolved_reloc = FALSE;
	  break;

	case R_X86_64_SIZE32:
	case R_X86_64_SIZE64:
	  /* Set to symbol size.  */
	  relocation = st_size;
	  goto direct;

	case R_X86_64_PC8:
	case R_X86_64_PC16:
	case R_X86_64_PC32:
	case R_X86_64_PC32_BND:
	  if (info->shared
	      && (input_section->flags & SEC_ALLOC) != 0
	      && (input_section->flags & SEC_READONLY) != 0
	      && h != NULL)
	    {
	      bfd_boolean fail = FALSE;
	      bfd_boolean branch
		= ((r_type == R_X86_64_PC32
		    || r_type == R_X86_64_PC32_BND)
		   && is_32bit_relative_branch (contents, rel->r_offset));

	      if (SYMBOL_REFERENCES_LOCAL (info, h))
		{
		  /* Symbol is referenced locally.  Make sure it is
		     defined locally or for a branch.  */
		  fail = !h->def_regular && !branch;
		}
	      else if (!(info->executable
			 && (h->needs_copy || eh->needs_copy)))
		{
		  /* Symbol doesn't need copy reloc and isn't referenced
		     locally.  We only allow branch to symbol with
		     non-default visibility. */
		  fail = (!branch
			  || ELF_ST_VISIBILITY (h->other) == STV_DEFAULT);
		}

	      if (fail)
		{
		  const char *fmt;
		  const char *v;
		  const char *pic = "";

		  switch (ELF_ST_VISIBILITY (h->other))
		    {
		    case STV_HIDDEN:
		      v = _("hidden symbol");
		      break;
		    case STV_INTERNAL:
		      v = _("internal symbol");
		      break;
		    case STV_PROTECTED:
		      v = _("protected symbol");
		      break;
		    default:
		      v = _("symbol");
		      pic = _("; recompile with -fPIC");
		      break;
		    }

		  if (h->def_regular)
		    fmt = _("%B: relocation %s against %s `%s' can not be used when making a shared object%s");
		  else
		    fmt = _("%B: relocation %s against undefined %s `%s' can not be used when making a shared object%s");

		  (*_bfd_error_handler) (fmt, input_bfd,
					 x86_64_elf_howto_table[r_type].name,
					 v,  h->root.root.string, pic);
		  bfd_set_error (bfd_error_bad_value);
		  return FALSE;
		}
	    }
	  /* Fall through.  */

	case R_X86_64_8:
	case R_X86_64_16:
	case R_X86_64_32:
	case R_X86_64_PC64:
	case R_X86_64_64:
	  /* FIXME: The ABI says the linker should make sure the value is
	     the same when it's zeroextended to 64 bit.	 */

direct:
	  if ((input_section->flags & SEC_ALLOC) == 0)
	    break;

	   /* Don't copy a pc-relative relocation into the output file
	      if the symbol needs copy reloc.  */
	  if ((info->shared
	       && !(info->executable
		    && h != NULL
		    && (h->needs_copy || eh->needs_copy)
		    && IS_X86_64_PCREL_TYPE (r_type))
	       && (h == NULL
		   || ELF_ST_VISIBILITY (h->other) == STV_DEFAULT
		   || h->root.type != bfd_link_hash_undefweak)
	       && ((! IS_X86_64_PCREL_TYPE (r_type)
		      && r_type != R_X86_64_SIZE32
		      && r_type != R_X86_64_SIZE64)
		   || ! SYMBOL_CALLS_LOCAL (info, h)))
	      || (ELIMINATE_COPY_RELOCS
		  && !info->shared
		  && h != NULL
		  && h->dynindx != -1
		  && !h->non_got_ref
		  && ((h->def_dynamic
		       && !h->def_regular)
		      || h->root.type == bfd_link_hash_undefweak
		      || h->root.type == bfd_link_hash_undefined)))
	    {
	      Elf_Internal_Rela outrel;
	      bfd_boolean skip, relocate;
	      asection *sreloc;

	      /* When generating a shared object, these relocations
		 are copied into the output file to be resolved at run
		 time.	*/
	      skip = FALSE;
	      relocate = FALSE;

	      outrel.r_offset =
		_bfd_elf_section_offset (output_bfd, info, input_section,
					 rel->r_offset);
	      if (outrel.r_offset == (bfd_vma) -1)
		skip = TRUE;
	      else if (outrel.r_offset == (bfd_vma) -2)
		skip = TRUE, relocate = TRUE;

	      outrel.r_offset += (input_section->output_section->vma
				  + input_section->output_offset);

	      if (skip)
		memset (&outrel, 0, sizeof outrel);

	      /* h->dynindx may be -1 if this symbol was marked to
		 become local.  */
	      else if (h != NULL
		       && h->dynindx != -1
		       && (IS_X86_64_PCREL_TYPE (r_type)
			   || ! info->shared
			   || ! SYMBOLIC_BIND (info, h)
			   || ! h->def_regular))
		{
		  outrel.r_info = htab->r_info (h->dynindx, r_type);
		  outrel.r_addend = rel->r_addend;
		}
	      else
		{
		  /* This symbol is local, or marked to become local.  */
		  if (r_type == htab->pointer_r_type)
		    {
		      relocate = TRUE;
		      outrel.r_info = htab->r_info (0, R_X86_64_RELATIVE);
		      outrel.r_addend = relocation + rel->r_addend;
		    }
		  else if (r_type == R_X86_64_64
			   && !ABI_64_P (output_bfd))
		    {
		      relocate = TRUE;
		      outrel.r_info = htab->r_info (0,
						    R_X86_64_RELATIVE64);
		      outrel.r_addend = relocation + rel->r_addend;
		      /* Check addend overflow.  */
		      if ((outrel.r_addend & 0x80000000)
			  != (rel->r_addend & 0x80000000))
			{
			  const char *name;
			  int addend = rel->r_addend;
			  if (h && h->root.root.string)
			    name = h->root.root.string;
			  else
			    name = bfd_elf_sym_name (input_bfd, symtab_hdr,
						     sym, NULL);
			  if (addend < 0)
			    (*_bfd_error_handler)
			      (_("%B: addend -0x%x in relocation %s against "
				 "symbol `%s' at 0x%lx in section `%A' is "
				 "out of range"),
			       input_bfd, input_section, addend,
			       x86_64_elf_howto_table[r_type].name,
			       name, (unsigned long) rel->r_offset);
			  else
			    (*_bfd_error_handler)
			      (_("%B: addend 0x%x in relocation %s against "
				 "symbol `%s' at 0x%lx in section `%A' is "
				 "out of range"),
			       input_bfd, input_section, addend,
			       x86_64_elf_howto_table[r_type].name,
			       name, (unsigned long) rel->r_offset);
			  bfd_set_error (bfd_error_bad_value);
			  return FALSE;
			}
		    }
		  else
		    {
		      long sindx;

		      if (bfd_is_abs_section (sec))
			sindx = 0;
		      else if (sec == NULL || sec->owner == NULL)
			{
			  bfd_set_error (bfd_error_bad_value);
			  return FALSE;
			}
		      else
			{
			  asection *osec;

			  /* We are turning this relocation into one
			     against a section symbol.  It would be
			     proper to subtract the symbol's value,
			     osec->vma, from the emitted reloc addend,
			     but ld.so expects buggy relocs.  */
			  osec = sec->output_section;
			  sindx = elf_section_data (osec)->dynindx;
			  if (sindx == 0)
			    {
			      asection *oi = htab->elf.text_index_section;
			      sindx = elf_section_data (oi)->dynindx;
			    }
			  BFD_ASSERT (sindx != 0);
			}

		      outrel.r_info = htab->r_info (sindx, r_type);
		      outrel.r_addend = relocation + rel->r_addend;
		    }
		}

	      sreloc = elf_section_data (input_section)->sreloc;

	      if (sreloc == NULL || sreloc->contents == NULL)
		{
		  r = bfd_reloc_notsupported;
		  goto check_relocation_error;
		}

	      elf_append_rela (output_bfd, sreloc, &outrel);

	      /* If this reloc is against an external symbol, we do
		 not want to fiddle with the addend.  Otherwise, we
		 need to include the symbol value so that it becomes
		 an addend for the dynamic reloc.  */
	      if (! relocate)
		continue;
	    }

	  break;

	case R_X86_64_TLSGD:
	case R_X86_64_GOTPC32_TLSDESC:
	case R_X86_64_TLSDESC_CALL:
	case R_X86_64_GOTTPOFF:
	  tls_type = GOT_UNKNOWN;
	  if (h == NULL && local_got_offsets)
	    tls_type = elf_x86_64_local_got_tls_type (input_bfd) [r_symndx];
	  else if (h != NULL)
	    tls_type = elf_x86_64_hash_entry (h)->tls_type;

	  if (! elf_x86_64_tls_transition (info, input_bfd,
					   input_section, contents,
					   symtab_hdr, sym_hashes,
					   &r_type, tls_type, rel,
					   relend, h, r_symndx))
	    return FALSE;

	  if (r_type == R_X86_64_TPOFF32)
	    {
	      bfd_vma roff = rel->r_offset;

	      BFD_ASSERT (! unresolved_reloc);

	      if (ELF32_R_TYPE (rel->r_info) == R_X86_64_TLSGD)
		{
		  /* GD->LE transition.  For 64bit, change
		     .byte 0x66; leaq foo@tlsgd(%rip), %rdi
		     .word 0x6666; rex64; call __tls_get_addr
		     into:
		     movq %fs:0, %rax
		     leaq foo@tpoff(%rax), %rax
		     For 32bit, change
		     leaq foo@tlsgd(%rip), %rdi
		     .word 0x6666; rex64; call __tls_get_addr
		     into:
		     movl %fs:0, %eax
		     leaq foo@tpoff(%rax), %rax
		     For largepic, change:
		     leaq foo@tlsgd(%rip), %rdi
		     movabsq $__tls_get_addr@pltoff, %rax
		     addq %rbx, %rax
		     call *%rax
		     into:
		     movq %fs:0, %rax
		     leaq foo@tpoff(%rax), %rax
		     nopw 0x0(%rax,%rax,1) */
		  int largepic = 0;
		  if (ABI_64_P (output_bfd)
		      && contents[roff + 5] == (bfd_byte) '\xb8')
		    {
		      memcpy (contents + roff - 3,
			      "\x64\x48\x8b\x04\x25\0\0\0\0\x48\x8d\x80"
			      "\0\0\0\0\x66\x0f\x1f\x44\0", 22);
		      largepic = 1;
		    }
		  else if (ABI_64_P (output_bfd))
		    memcpy (contents + roff - 4,
			    "\x64\x48\x8b\x04\x25\0\0\0\0\x48\x8d\x80\0\0\0",
			    16);
		  else
		    memcpy (contents + roff - 3,
			    "\x64\x8b\x04\x25\0\0\0\0\x48\x8d\x80\0\0\0",
			    15);
		  bfd_put_32 (output_bfd,
			      elf_x86_64_tpoff (info, relocation),
			      contents + roff + 8 + largepic);
		  /* Skip R_X86_64_PC32/R_X86_64_PLT32/R_X86_64_PLTOFF64.  */
		  rel++;
		  continue;
		}
	      else if (ELF32_R_TYPE (rel->r_info) == R_X86_64_GOTPC32_TLSDESC)
		{
		  /* GDesc -> LE transition.
		     It's originally something like:
		     leaq x@tlsdesc(%rip), %rax

		     Change it to:
		     movl $x@tpoff, %rax.  */

		  unsigned int val, type;

		  type = bfd_get_8 (input_bfd, contents + roff - 3);
		  val = bfd_get_8 (input_bfd, contents + roff - 1);
		  bfd_put_8 (output_bfd, 0x48 | ((type >> 2) & 1),
			     contents + roff - 3);
		  bfd_put_8 (output_bfd, 0xc7, contents + roff - 2);
		  bfd_put_8 (output_bfd, 0xc0 | ((val >> 3) & 7),
			     contents + roff - 1);
		  bfd_put_32 (output_bfd,
			      elf_x86_64_tpoff (info, relocation),
			      contents + roff);
		  continue;
		}
	      else if (ELF32_R_TYPE (rel->r_info) == R_X86_64_TLSDESC_CALL)
		{
		  /* GDesc -> LE transition.
		     It's originally:
		     call *(%rax)
		     Turn it into:
		     xchg %ax,%ax.  */
		  bfd_put_8 (output_bfd, 0x66, contents + roff);
		  bfd_put_8 (output_bfd, 0x90, contents + roff + 1);
		  continue;
		}
	      else if (ELF32_R_TYPE (rel->r_info) == R_X86_64_GOTTPOFF)
		{
		  /* IE->LE transition:
		     For 64bit, originally it can be one of:
		     movq foo@gottpoff(%rip), %reg
		     addq foo@gottpoff(%rip), %reg
		     We change it into:
		     movq $foo, %reg
		     leaq foo(%reg), %reg
		     addq $foo, %reg.
		     For 32bit, originally it can be one of:
		     movq foo@gottpoff(%rip), %reg
		     addl foo@gottpoff(%rip), %reg
		     We change it into:
		     movq $foo, %reg
		     leal foo(%reg), %reg
		     addl $foo, %reg. */

		  unsigned int val, type, reg;

		  if (roff >= 3)
		    val = bfd_get_8 (input_bfd, contents + roff - 3);
		  else
		    val = 0;
		  type = bfd_get_8 (input_bfd, contents + roff - 2);
		  reg = bfd_get_8 (input_bfd, contents + roff - 1);
		  reg >>= 3;
		  if (type == 0x8b)
		    {
		      /* movq */
		      if (val == 0x4c)
			bfd_put_8 (output_bfd, 0x49,
				   contents + roff - 3);
		      else if (!ABI_64_P (output_bfd) && val == 0x44)
			bfd_put_8 (output_bfd, 0x41,
				   contents + roff - 3);
		      bfd_put_8 (output_bfd, 0xc7,
				 contents + roff - 2);
		      bfd_put_8 (output_bfd, 0xc0 | reg,
				 contents + roff - 1);
		    }
		  else if (reg == 4)
		    {
		      /* addq/addl -> addq/addl - addressing with %rsp/%r12
			 is special  */
		      if (val == 0x4c)
			bfd_put_8 (output_bfd, 0x49,
				   contents + roff - 3);
		      else if (!ABI_64_P (output_bfd) && val == 0x44)
			bfd_put_8 (output_bfd, 0x41,
				   contents + roff - 3);
		      bfd_put_8 (output_bfd, 0x81,
				 contents + roff - 2);
		      bfd_put_8 (output_bfd, 0xc0 | reg,
				 contents + roff - 1);
		    }
		  else
		    {
		      /* addq/addl -> leaq/leal */
		      if (val == 0x4c)
			bfd_put_8 (output_bfd, 0x4d,
				   contents + roff - 3);
		      else if (!ABI_64_P (output_bfd) && val == 0x44)
			bfd_put_8 (output_bfd, 0x45,
				   contents + roff - 3);
		      bfd_put_8 (output_bfd, 0x8d,
				 contents + roff - 2);
		      bfd_put_8 (output_bfd, 0x80 | reg | (reg << 3),
				 contents + roff - 1);
		    }
		  bfd_put_32 (output_bfd,
			      elf_x86_64_tpoff (info, relocation),
			      contents + roff);
		  continue;
		}
	      else
		BFD_ASSERT (FALSE);
	    }

	  if (htab->elf.sgot == NULL)
	    abort ();

	  if (h != NULL)
	    {
	      off = h->got.offset;
	      offplt = elf_x86_64_hash_entry (h)->tlsdesc_got;
	    }
	  else
	    {
	      if (local_got_offsets == NULL)
		abort ();

	      off = local_got_offsets[r_symndx];
	      offplt = local_tlsdesc_gotents[r_symndx];
	    }

	  if ((off & 1) != 0)
	    off &= ~1;
	  else
	    {
	      Elf_Internal_Rela outrel;
	      int dr_type, indx;
	      asection *sreloc;

	      if (htab->elf.srelgot == NULL)
		abort ();

	      indx = h && h->dynindx != -1 ? h->dynindx : 0;

	      if (GOT_TLS_GDESC_P (tls_type))
		{
		  outrel.r_info = htab->r_info (indx, R_X86_64_TLSDESC);
		  BFD_ASSERT (htab->sgotplt_jump_table_size + offplt
			      + 2 * GOT_ENTRY_SIZE <= htab->elf.sgotplt->size);
		  outrel.r_offset = (htab->elf.sgotplt->output_section->vma
				     + htab->elf.sgotplt->output_offset
				     + offplt
				     + htab->sgotplt_jump_table_size);
		  sreloc = htab->elf.srelplt;
		  if (indx == 0)
		    outrel.r_addend = relocation - elf_x86_64_dtpoff_base (info);
		  else
		    outrel.r_addend = 0;
		  elf_append_rela (output_bfd, sreloc, &outrel);
		}

	      sreloc = htab->elf.srelgot;

	      outrel.r_offset = (htab->elf.sgot->output_section->vma
				 + htab->elf.sgot->output_offset + off);

	      if (GOT_TLS_GD_P (tls_type))
		dr_type = R_X86_64_DTPMOD64;
	      else if (GOT_TLS_GDESC_P (tls_type))
		goto dr_done;
	      else
		dr_type = R_X86_64_TPOFF64;

	      bfd_put_64 (output_bfd, 0, htab->elf.sgot->contents + off);
	      outrel.r_addend = 0;
	      if ((dr_type == R_X86_64_TPOFF64
		   || dr_type == R_X86_64_TLSDESC) && indx == 0)
		outrel.r_addend = relocation - elf_x86_64_dtpoff_base (info);
	      outrel.r_info = htab->r_info (indx, dr_type);

	      elf_append_rela (output_bfd, sreloc, &outrel);

	      if (GOT_TLS_GD_P (tls_type))
		{
		  if (indx == 0)
		    {
		      BFD_ASSERT (! unresolved_reloc);
		      bfd_put_64 (output_bfd,
				  relocation - elf_x86_64_dtpoff_base (info),
				  htab->elf.sgot->contents + off + GOT_ENTRY_SIZE);
		    }
		  else
		    {
		      bfd_put_64 (output_bfd, 0,
				  htab->elf.sgot->contents + off + GOT_ENTRY_SIZE);
		      outrel.r_info = htab->r_info (indx,
						    R_X86_64_DTPOFF64);
		      outrel.r_offset += GOT_ENTRY_SIZE;
		      elf_append_rela (output_bfd, sreloc,
						&outrel);
		    }
		}

	    dr_done:
	      if (h != NULL)
		h->got.offset |= 1;
	      else
		local_got_offsets[r_symndx] |= 1;
	    }

	  if (off >= (bfd_vma) -2
	      && ! GOT_TLS_GDESC_P (tls_type))
	    abort ();
	  if (r_type == ELF32_R_TYPE (rel->r_info))
	    {
	      if (r_type == R_X86_64_GOTPC32_TLSDESC
		  || r_type == R_X86_64_TLSDESC_CALL)
		relocation = htab->elf.sgotplt->output_section->vma
		  + htab->elf.sgotplt->output_offset
		  + offplt + htab->sgotplt_jump_table_size;
	      else
		relocation = htab->elf.sgot->output_section->vma
		  + htab->elf.sgot->output_offset + off;
	      unresolved_reloc = FALSE;
	    }
	  else
	    {
	      bfd_vma roff = rel->r_offset;

	      if (ELF32_R_TYPE (rel->r_info) == R_X86_64_TLSGD)
		{
		  /* GD->IE transition.  For 64bit, change
		     .byte 0x66; leaq foo@tlsgd(%rip), %rdi
		     .word 0x6666; rex64; call __tls_get_addr@plt
		     into:
		     movq %fs:0, %rax
		     addq foo@gottpoff(%rip), %rax
		     For 32bit, change
		     leaq foo@tlsgd(%rip), %rdi
		     .word 0x6666; rex64; call __tls_get_addr@plt
		     into:
		     movl %fs:0, %eax
		     addq foo@gottpoff(%rip), %rax
		     For largepic, change:
		     leaq foo@tlsgd(%rip), %rdi
		     movabsq $__tls_get_addr@pltoff, %rax
		     addq %rbx, %rax
		     call *%rax
		     into:
		     movq %fs:0, %rax
		     addq foo@gottpoff(%rax), %rax
		     nopw 0x0(%rax,%rax,1) */
		  int largepic = 0;
		  if (ABI_64_P (output_bfd)
		      && contents[roff + 5] == (bfd_byte) '\xb8')
		    {
		      memcpy (contents + roff - 3,
			      "\x64\x48\x8b\x04\x25\0\0\0\0\x48\x03\x05"
			      "\0\0\0\0\x66\x0f\x1f\x44\0", 22);
		      largepic = 1;
		    }
		  else if (ABI_64_P (output_bfd))
		    memcpy (contents + roff - 4,
			    "\x64\x48\x8b\x04\x25\0\0\0\0\x48\x03\x05\0\0\0",
			    16);
		  else
		    memcpy (contents + roff - 3,
			    "\x64\x8b\x04\x25\0\0\0\0\x48\x03\x05\0\0\0",
			    15);

		  relocation = (htab->elf.sgot->output_section->vma
				+ htab->elf.sgot->output_offset + off
				- roff
				- largepic
				- input_section->output_section->vma
				- input_section->output_offset
				- 12);
		  bfd_put_32 (output_bfd, relocation,
			      contents + roff + 8 + largepic);
		  /* Skip R_X86_64_PLT32/R_X86_64_PLTOFF64.  */
		  rel++;
		  continue;
		}
	      else if (ELF32_R_TYPE (rel->r_info) == R_X86_64_GOTPC32_TLSDESC)
		{
		  /* GDesc -> IE transition.
		     It's originally something like:
		     leaq x@tlsdesc(%rip), %rax

		     Change it to:
		     movq x@gottpoff(%rip), %rax # before xchg %ax,%ax.  */

		  /* Now modify the instruction as appropriate. To
		     turn a leaq into a movq in the form we use it, it
		     suffices to change the second byte from 0x8d to
		     0x8b.  */
		  bfd_put_8 (output_bfd, 0x8b, contents + roff - 2);

		  bfd_put_32 (output_bfd,
			      htab->elf.sgot->output_section->vma
			      + htab->elf.sgot->output_offset + off
			      - rel->r_offset
			      - input_section->output_section->vma
			      - input_section->output_offset
			      - 4,
			      contents + roff);
		  continue;
		}
	      else if (ELF32_R_TYPE (rel->r_info) == R_X86_64_TLSDESC_CALL)
		{
		  /* GDesc -> IE transition.
		     It's originally:
		     call *(%rax)

		     Change it to:
		     xchg %ax, %ax.  */

		  bfd_put_8 (output_bfd, 0x66, contents + roff);
		  bfd_put_8 (output_bfd, 0x90, contents + roff + 1);
		  continue;
		}
	      else
		BFD_ASSERT (FALSE);
	    }
	  break;

	case R_X86_64_TLSLD:
	  if (! elf_x86_64_tls_transition (info, input_bfd,
					   input_section, contents,
					   symtab_hdr, sym_hashes,
					   &r_type, GOT_UNKNOWN,
					   rel, relend, h, r_symndx))
	    return FALSE;

	  if (r_type != R_X86_64_TLSLD)
	    {
	      /* LD->LE transition:
		 leaq foo@tlsld(%rip), %rdi; call __tls_get_addr.
		 For 64bit, we change it into:
		 .word 0x6666; .byte 0x66; movq %fs:0, %rax.
		 For 32bit, we change it into:
		 nopl 0x0(%rax); movl %fs:0, %eax.
		 For largepic, change:
		 leaq foo@tlsgd(%rip), %rdi
		 movabsq $__tls_get_addr@pltoff, %rax
		 addq %rbx, %rax
		 call *%rax
		 into:
		 data32 data32 data32 nopw %cs:0x0(%rax,%rax,1)
		 movq %fs:0, %eax */

	      BFD_ASSERT (r_type == R_X86_64_TPOFF32);
	      if (ABI_64_P (output_bfd)
		  && contents[rel->r_offset + 5] == (bfd_byte) '\xb8')
		memcpy (contents + rel->r_offset - 3,
			"\x66\x66\x66\x66\x2e\x0f\x1f\x84\0\0\0\0\0"
			"\x64\x48\x8b\x04\x25\0\0\0", 22);
	      else if (ABI_64_P (output_bfd))
		memcpy (contents + rel->r_offset - 3,
			"\x66\x66\x66\x64\x48\x8b\x04\x25\0\0\0", 12);
	      else
		memcpy (contents + rel->r_offset - 3,
			"\x0f\x1f\x40\x00\x64\x8b\x04\x25\0\0\0", 12);
	      /* Skip R_X86_64_PC32/R_X86_64_PLT32/R_X86_64_PLTOFF64.  */
	      rel++;
	      continue;
	    }

	  if (htab->elf.sgot == NULL)
	    abort ();

	  off = htab->tls_ld_got.offset;
	  if (off & 1)
	    off &= ~1;
	  else
	    {
	      Elf_Internal_Rela outrel;

	      if (htab->elf.srelgot == NULL)
		abort ();

	      outrel.r_offset = (htab->elf.sgot->output_section->vma
				 + htab->elf.sgot->output_offset + off);

	      bfd_put_64 (output_bfd, 0,
			  htab->elf.sgot->contents + off);
	      bfd_put_64 (output_bfd, 0,
			  htab->elf.sgot->contents + off + GOT_ENTRY_SIZE);
	      outrel.r_info = htab->r_info (0, R_X86_64_DTPMOD64);
	      outrel.r_addend = 0;
	      elf_append_rela (output_bfd, htab->elf.srelgot,
					&outrel);
	      htab->tls_ld_got.offset |= 1;
	    }
	  relocation = htab->elf.sgot->output_section->vma
		       + htab->elf.sgot->output_offset + off;
	  unresolved_reloc = FALSE;
	  break;

	case R_X86_64_DTPOFF32:
	  if (!info->executable|| (input_section->flags & SEC_CODE) == 0)
	    relocation -= elf_x86_64_dtpoff_base (info);
	  else
	    relocation = elf_x86_64_tpoff (info, relocation);
	  break;

	case R_X86_64_TPOFF32:
	case R_X86_64_TPOFF64:
	  BFD_ASSERT (info->executable);
	  relocation = elf_x86_64_tpoff (info, relocation);
	  break;

	case R_X86_64_DTPOFF64:
	  BFD_ASSERT ((input_section->flags & SEC_CODE) == 0);
	  relocation -= elf_x86_64_dtpoff_base (info);
	  break;

	default:
	  break;
	}

      /* Dynamic relocs are not propagated for SEC_DEBUGGING sections
	 because such sections are not SEC_ALLOC and thus ld.so will
	 not process them.  */
      if (unresolved_reloc
	  && !((input_section->flags & SEC_DEBUGGING) != 0
	       && h->def_dynamic)
	  && _bfd_elf_section_offset (output_bfd, info, input_section,
				      rel->r_offset) != (bfd_vma) -1)
	{
	  (*_bfd_error_handler)
	    (_("%B(%A+0x%lx): unresolvable %s relocation against symbol `%s'"),
	     input_bfd,
	     input_section,
	     (long) rel->r_offset,
	     howto->name,
	     h->root.root.string);
	  return FALSE;
	}

do_relocation:
      r = _bfd_final_link_relocate (howto, input_bfd, input_section,
				    contents, rel->r_offset,
				    relocation, rel->r_addend);

check_relocation_error:
      if (r != bfd_reloc_ok)
	{
	  const char *name;

	  if (h != NULL)
	    name = h->root.root.string;
	  else
	    {
	      name = bfd_elf_string_from_elf_section (input_bfd,
						      symtab_hdr->sh_link,
						      sym->st_name);
	      if (name == NULL)
		return FALSE;
	      if (*name == '\0')
		name = bfd_section_name (input_bfd, sec);
	    }

	  if (r == bfd_reloc_overflow)
	    {
	      if (! ((*info->callbacks->reloc_overflow)
		     (info, (h ? &h->root : NULL), name, howto->name,
		      (bfd_vma) 0, input_bfd, input_section,
		      rel->r_offset)))
		return FALSE;
	    }
	  else
	    {
	      (*_bfd_error_handler)
		(_("%B(%A+0x%lx): reloc against `%s': error %d"),
		 input_bfd, input_section,
		 (long) rel->r_offset, name, (int) r);
	      return FALSE;
	    }
	}
    }

  return TRUE;
}

/* Finish up dynamic symbol handling.  We set the contents of various
   dynamic sections here.  */

static bfd_boolean
elf_x86_64_finish_dynamic_symbol (bfd *output_bfd,
				  struct bfd_link_info *info,
				  struct elf_link_hash_entry *h,
				  Elf_Internal_Sym *sym ATTRIBUTE_UNUSED)
{
  struct elf_x86_64_link_hash_table *htab;
  const struct elf_x86_64_backend_data *abed;
  bfd_boolean use_plt_bnd;
  struct elf_x86_64_link_hash_entry *eh;

  htab = elf_x86_64_hash_table (info);
  if (htab == NULL)
    return FALSE;

  /* Use MPX backend data in case of BND relocation.  Use .plt_bnd
     section only if there is .plt section.  */
  use_plt_bnd = htab->elf.splt != NULL && htab->plt_bnd != NULL;
  abed = (use_plt_bnd
	  ? &elf_x86_64_bnd_arch_bed
	  : get_elf_x86_64_backend_data (output_bfd));

  eh = (struct elf_x86_64_link_hash_entry *) h;

  if (h->plt.offset != (bfd_vma) -1)
    {
      bfd_vma plt_index;
      bfd_vma got_offset, plt_offset, plt_plt_offset, plt_got_offset;
      bfd_vma plt_plt_insn_end, plt_got_insn_size;
      Elf_Internal_Rela rela;
      bfd_byte *loc;
      asection *plt, *gotplt, *relplt, *resolved_plt;
      const struct elf_backend_data *bed;
      bfd_vma plt_got_pcrel_offset;

      /* When building a static executable, use .iplt, .igot.plt and
	 .rela.iplt sections for STT_GNU_IFUNC symbols.  */
      if (htab->elf.splt != NULL)
	{
	  plt = htab->elf.splt;
	  gotplt = htab->elf.sgotplt;
	  relplt = htab->elf.srelplt;
	}
      else
	{
	  plt = htab->elf.iplt;
	  gotplt = htab->elf.igotplt;
	  relplt = htab->elf.irelplt;
	}

      /* This symbol has an entry in the procedure linkage table.  Set
	 it up.	 */
      if ((h->dynindx == -1
	   && !((h->forced_local || info->executable)
		&& h->def_regular
		&& h->type == STT_GNU_IFUNC))
	  || plt == NULL
	  || gotplt == NULL
	  || relplt == NULL)
	abort ();

      /* Get the index in the procedure linkage table which
	 corresponds to this symbol.  This is the index of this symbol
	 in all the symbols for which we are making plt entries.  The
	 first entry in the procedure linkage table is reserved.

	 Get the offset into the .got table of the entry that
	 corresponds to this function.	Each .got entry is GOT_ENTRY_SIZE
	 bytes. The first three are reserved for the dynamic linker.

	 For static executables, we don't reserve anything.  */

      if (plt == htab->elf.splt)
	{
	  got_offset = h->plt.offset / abed->plt_entry_size - 1;
	  got_offset = (got_offset + 3) * GOT_ENTRY_SIZE;
	}
      else
	{
	  got_offset = h->plt.offset / abed->plt_entry_size;
	  got_offset = got_offset * GOT_ENTRY_SIZE;
	}

      plt_plt_insn_end = abed->plt_plt_insn_end;
      plt_plt_offset = abed->plt_plt_offset;
      plt_got_insn_size = abed->plt_got_insn_size;
      plt_got_offset = abed->plt_got_offset;
      if (use_plt_bnd)
	{
	  /* Use the second PLT with BND relocations.  */
	  const bfd_byte *plt_entry, *plt2_entry;

	  if (eh->has_bnd_reloc)
	    {
	      plt_entry = elf_x86_64_bnd_plt_entry;
	      plt2_entry = elf_x86_64_bnd_plt2_entry;
	    }
	  else
	    {
	      plt_entry = elf_x86_64_legacy_plt_entry;
	      plt2_entry = elf_x86_64_legacy_plt2_entry;

	      /* Subtract 1 since there is no BND prefix.  */
	      plt_plt_insn_end -= 1;
	      plt_plt_offset -= 1;
	      plt_got_insn_size -= 1;
	      plt_got_offset -= 1;
	    }

	  BFD_ASSERT (sizeof (elf_x86_64_bnd_plt_entry)
		      == sizeof (elf_x86_64_legacy_plt_entry));

	  /* Fill in the entry in the procedure linkage table.  */
	  memcpy (plt->contents + h->plt.offset,
		  plt_entry, sizeof (elf_x86_64_legacy_plt_entry));
	  /* Fill in the entry in the second PLT.  */
	  memcpy (htab->plt_bnd->contents + eh->plt_bnd.offset,
		  plt2_entry, sizeof (elf_x86_64_legacy_plt2_entry));

	  resolved_plt = htab->plt_bnd;
	  plt_offset = eh->plt_bnd.offset;
	}
      else
	{
	  /* Fill in the entry in the procedure linkage table.  */
	  memcpy (plt->contents + h->plt.offset, abed->plt_entry,
		  abed->plt_entry_size);

	  resolved_plt = plt;
	  plt_offset = h->plt.offset;
	}

      /* Insert the relocation positions of the plt section.  */

      /* Put offset the PC-relative instruction referring to the GOT entry,
	 subtracting the size of that instruction.  */
      plt_got_pcrel_offset = (gotplt->output_section->vma
			      + gotplt->output_offset
			      + got_offset
			      - resolved_plt->output_section->vma
			      - resolved_plt->output_offset
			      - plt_offset
			      - plt_got_insn_size);

      /* Check PC-relative offset overflow in PLT entry.  */
      if ((plt_got_pcrel_offset + 0x80000000) > 0xffffffff)
	info->callbacks->einfo (_("%F%B: PC-relative offset overflow in PLT entry for `%s'\n"),
				output_bfd, h->root.root.string);

      bfd_put_32 (output_bfd, plt_got_pcrel_offset,
		  resolved_plt->contents + plt_offset + plt_got_offset);

      /* Fill in the entry in the global offset table, initially this
	 points to the second part of the PLT entry.  */
      bfd_put_64 (output_bfd, (plt->output_section->vma
			       + plt->output_offset
			       + h->plt.offset + abed->plt_lazy_offset),
		  gotplt->contents + got_offset);

      /* Fill in the entry in the .rela.plt section.  */
      rela.r_offset = (gotplt->output_section->vma
		       + gotplt->output_offset
		       + got_offset);
      if (h->dynindx == -1
	  || ((info->executable
	       || ELF_ST_VISIBILITY (h->other) != STV_DEFAULT)
	      && h->def_regular
	      && h->type == STT_GNU_IFUNC))
	{
	  /* If an STT_GNU_IFUNC symbol is locally defined, generate
	     R_X86_64_IRELATIVE instead of R_X86_64_JUMP_SLOT.  */
	  rela.r_info = htab->r_info (0, R_X86_64_IRELATIVE);
	  rela.r_addend = (h->root.u.def.value
			   + h->root.u.def.section->output_section->vma
			   + h->root.u.def.section->output_offset);
	  /* R_X86_64_IRELATIVE comes last.  */
	  plt_index = htab->next_irelative_index--;
	}
      else
	{
	  rela.r_info = htab->r_info (h->dynindx, R_X86_64_JUMP_SLOT);
	  rela.r_addend = 0;
	  plt_index = htab->next_jump_slot_index++;
	}

      /* Don't fill PLT entry for static executables.  */
      if (plt == htab->elf.splt)
	{
	  bfd_vma plt0_offset = h->plt.offset + plt_plt_insn_end;

	  /* Put relocation index.  */
	  bfd_put_32 (output_bfd, plt_index,
		      plt->contents + h->plt.offset + abed->plt_reloc_offset);

	  /* Put offset for jmp .PLT0 and check for overflow.  We don't
	     check relocation index for overflow since branch displacement
	     will overflow first.  */
	  if (plt0_offset > 0x80000000)
	    info->callbacks->einfo (_("%F%B: branch displacement overflow in PLT entry for `%s'\n"),
				    output_bfd, h->root.root.string);
	  bfd_put_32 (output_bfd, - plt0_offset,
		      plt->contents + h->plt.offset + plt_plt_offset);
	}

      bed = get_elf_backend_data (output_bfd);
      loc = relplt->contents + plt_index * bed->s->sizeof_rela;
      bed->s->swap_reloca_out (output_bfd, &rela, loc);
    }
  else if (eh->plt_got.offset != (bfd_vma) -1)
    {
      bfd_vma got_offset, plt_offset, plt_got_offset, plt_got_insn_size;
      asection *plt, *got;
      bfd_boolean got_after_plt;
      int32_t got_pcrel_offset;
      const bfd_byte *got_plt_entry;

      /* Set the entry in the GOT procedure linkage table.  */
      plt = htab->plt_got;
      got = htab->elf.sgot;
      got_offset = h->got.offset;

      if (got_offset == (bfd_vma) -1
	  || h->type == STT_GNU_IFUNC
	  || plt == NULL
	  || got == NULL)
	abort ();

      /* Use the second PLT entry template for the GOT PLT since they
	 are the identical.  */
      plt_got_insn_size = elf_x86_64_bnd_arch_bed.plt_got_insn_size;
      plt_got_offset = elf_x86_64_bnd_arch_bed.plt_got_offset;
      if (eh->has_bnd_reloc)
	got_plt_entry = elf_x86_64_bnd_plt2_entry;
      else
	{
	  got_plt_entry = elf_x86_64_legacy_plt2_entry;

	  /* Subtract 1 since there is no BND prefix.  */
	  plt_got_insn_size -= 1;
	  plt_got_offset -= 1;
	}

      /* Fill in the entry in the GOT procedure linkage table.  */
      plt_offset = eh->plt_got.offset;
      memcpy (plt->contents + plt_offset,
	      got_plt_entry, sizeof (elf_x86_64_legacy_plt2_entry));

      /* Put offset the PC-relative instruction referring to the GOT
	 entry, subtracting the size of that instruction.  */
      got_pcrel_offset = (got->output_section->vma
			  + got->output_offset
			  + got_offset
			  - plt->output_section->vma
			  - plt->output_offset
			  - plt_offset
			  - plt_got_insn_size);

      /* Check PC-relative offset overflow in GOT PLT entry.  */
      got_after_plt = got->output_section->vma > plt->output_section->vma;
      if ((got_after_plt && got_pcrel_offset < 0)
	  || (!got_after_plt && got_pcrel_offset > 0))
	info->callbacks->einfo (_("%F%B: PC-relative offset overflow in GOT PLT entry for `%s'\n"),
				output_bfd, h->root.root.string);

      bfd_put_32 (output_bfd, got_pcrel_offset,
		  plt->contents + plt_offset + plt_got_offset);
    }

  if (!h->def_regular
      && (h->plt.offset != (bfd_vma) -1
	  || eh->plt_got.offset != (bfd_vma) -1))
    {
      /* Mark the symbol as undefined, rather than as defined in
	 the .plt section.  Leave the value if there were any
	 relocations where pointer equality matters (this is a clue
	 for the dynamic linker, to make function pointer
	 comparisons work between an application and shared
	 library), otherwise set it to zero.  If a function is only
	 called from a binary, there is no need to slow down
	 shared libraries because of that.  */
      sym->st_shndx = SHN_UNDEF;
      if (!h->pointer_equality_needed)
	sym->st_value = 0;
    }

  if (h->got.offset != (bfd_vma) -1
      && ! GOT_TLS_GD_ANY_P (elf_x86_64_hash_entry (h)->tls_type)
      && elf_x86_64_hash_entry (h)->tls_type != GOT_TLS_IE)
    {
      Elf_Internal_Rela rela;

      /* This symbol has an entry in the global offset table.  Set it
	 up.  */
      if (htab->elf.sgot == NULL || htab->elf.srelgot == NULL)
	abort ();

      rela.r_offset = (htab->elf.sgot->output_section->vma
		       + htab->elf.sgot->output_offset
		       + (h->got.offset &~ (bfd_vma) 1));

      /* If this is a static link, or it is a -Bsymbolic link and the
	 symbol is defined locally or was forced to be local because
	 of a version file, we just want to emit a RELATIVE reloc.
	 The entry in the global offset table will already have been
	 initialized in the relocate_section function.  */
      if (h->def_regular
	  && h->type == STT_GNU_IFUNC)
	{
	  if (info->shared)
	    {
	      /* Generate R_X86_64_GLOB_DAT.  */
	      goto do_glob_dat;
	    }
	  else
	    {
	      asection *plt;

	      if (!h->pointer_equality_needed)
		abort ();

	      /* For non-shared object, we can't use .got.plt, which
		 contains the real function addres if we need pointer
		 equality.  We load the GOT entry with the PLT entry.  */
	      plt = htab->elf.splt ? htab->elf.splt : htab->elf.iplt;
	      bfd_put_64 (output_bfd, (plt->output_section->vma
				       + plt->output_offset
				       + h->plt.offset),
			  htab->elf.sgot->contents + h->got.offset);
	      return TRUE;
	    }
	}
      else if (info->shared
	       && SYMBOL_REFERENCES_LOCAL (info, h))
	{
	  if (!h->def_regular)
	    return FALSE;
	  BFD_ASSERT((h->got.offset & 1) != 0);
	  rela.r_info = htab->r_info (0, R_X86_64_RELATIVE);
	  rela.r_addend = (h->root.u.def.value
			   + h->root.u.def.section->output_section->vma
			   + h->root.u.def.section->output_offset);
	}
      else
	{
	  BFD_ASSERT((h->got.offset & 1) == 0);
do_glob_dat:
	  bfd_put_64 (output_bfd, (bfd_vma) 0,
		      htab->elf.sgot->contents + h->got.offset);
	  rela.r_info = htab->r_info (h->dynindx, R_X86_64_GLOB_DAT);
	  rela.r_addend = 0;
	}

      elf_append_rela (output_bfd, htab->elf.srelgot, &rela);
    }

  if (h->needs_copy)
    {
      Elf_Internal_Rela rela;
      asection *s;

      if (h->root.u.def.section == htab->sdynsharablebss)
	s = htab->srelsharablebss;
      else
	s = htab->srelbss;

      /* This symbol needs a copy reloc.  Set it up.  */

      if (h->dynindx == -1
	  || (h->root.type != bfd_link_hash_defined
	      && h->root.type != bfd_link_hash_defweak)
	  || s == NULL)
	abort ();

      rela.r_offset = (h->root.u.def.value
		       + h->root.u.def.section->output_section->vma
		       + h->root.u.def.section->output_offset);
      rela.r_info = htab->r_info (h->dynindx, R_X86_64_COPY);
      rela.r_addend = 0;
      elf_append_rela (output_bfd, s, &rela);
    }

  return TRUE;
}

/* Finish up local dynamic symbol handling.  We set the contents of
   various dynamic sections here.  */

static bfd_boolean
elf_x86_64_finish_local_dynamic_symbol (void **slot, void *inf)
{
  struct elf_link_hash_entry *h
    = (struct elf_link_hash_entry *) *slot;
  struct bfd_link_info *info
    = (struct bfd_link_info *) inf;

  return elf_x86_64_finish_dynamic_symbol (info->output_bfd,
					     info, h, NULL);
}

/* Used to decide how to sort relocs in an optimal manner for the
   dynamic linker, before writing them out.  */

static enum elf_reloc_type_class
elf_x86_64_reloc_type_class (const struct bfd_link_info *info ATTRIBUTE_UNUSED,
			     const asection *rel_sec ATTRIBUTE_UNUSED,
			     const Elf_Internal_Rela *rela)
{
  switch ((int) ELF32_R_TYPE (rela->r_info))
    {
    case R_X86_64_RELATIVE:
    case R_X86_64_RELATIVE64:
      return reloc_class_relative;
    case R_X86_64_JUMP_SLOT:
      return reloc_class_plt;
    case R_X86_64_COPY:
      return reloc_class_copy;
    default:
      return reloc_class_normal;
    }
}

/* Finish up the dynamic sections.  */

static bfd_boolean
elf_x86_64_finish_dynamic_sections (bfd *output_bfd,
				    struct bfd_link_info *info)
{
  struct elf_x86_64_link_hash_table *htab;
  bfd *dynobj;
  asection *sdyn;
  const struct elf_x86_64_backend_data *abed;

  htab = elf_x86_64_hash_table (info);
  if (htab == NULL)
    return FALSE;

  /* Use MPX backend data in case of BND relocation.  Use .plt_bnd
     section only if there is .plt section.  */
  abed = (htab->elf.splt != NULL && htab->plt_bnd != NULL
	  ? &elf_x86_64_bnd_arch_bed
	  : get_elf_x86_64_backend_data (output_bfd));

  dynobj = htab->elf.dynobj;
  sdyn = bfd_get_linker_section (dynobj, ".dynamic");

  if (htab->elf.dynamic_sections_created)
    {
      bfd_byte *dyncon, *dynconend;
      const struct elf_backend_data *bed;
      bfd_size_type sizeof_dyn;

      if (sdyn == NULL || htab->elf.sgot == NULL)
	abort ();

      bed = get_elf_backend_data (dynobj);
      sizeof_dyn = bed->s->sizeof_dyn;
      dyncon = sdyn->contents;
      dynconend = sdyn->contents + sdyn->size;
      for (; dyncon < dynconend; dyncon += sizeof_dyn)
	{
	  Elf_Internal_Dyn dyn;
	  asection *s;

	  (*bed->s->swap_dyn_in) (dynobj, dyncon, &dyn);

	  switch (dyn.d_tag)
	    {
	    default:
	      continue;

	    case DT_PLTGOT:
	      s = htab->elf.sgotplt;
	      dyn.d_un.d_ptr = s->output_section->vma + s->output_offset;
	      break;

	    case DT_JMPREL:
	      dyn.d_un.d_ptr = htab->elf.srelplt->output_section->vma;
	      break;

	    case DT_PLTRELSZ:
	      s = htab->elf.srelplt->output_section;
	      dyn.d_un.d_val = s->size;
	      break;

	    case DT_RELASZ:
	      /* The procedure linkage table relocs (DT_JMPREL) should
		 not be included in the overall relocs (DT_RELA).
		 Therefore, we override the DT_RELASZ entry here to
		 make it not include the JMPREL relocs.  Since the
		 linker script arranges for .rela.plt to follow all
		 other relocation sections, we don't have to worry
		 about changing the DT_RELA entry.  */
	      if (htab->elf.srelplt != NULL)
		{
		  s = htab->elf.srelplt->output_section;
		  dyn.d_un.d_val -= s->size;
		}
	      break;

	    case DT_TLSDESC_PLT:
	      s = htab->elf.splt;
	      dyn.d_un.d_ptr = s->output_section->vma + s->output_offset
		+ htab->tlsdesc_plt;
	      break;

	    case DT_TLSDESC_GOT:
	      s = htab->elf.sgot;
	      dyn.d_un.d_ptr = s->output_section->vma + s->output_offset
		+ htab->tlsdesc_got;
	      break;
	    }

	  (*bed->s->swap_dyn_out) (output_bfd, &dyn, dyncon);
	}

      /* Fill in the special first entry in the procedure linkage table.  */
      if (htab->elf.splt && htab->elf.splt->size > 0)
	{
	  /* Fill in the first entry in the procedure linkage table.  */
	  memcpy (htab->elf.splt->contents,
		  abed->plt0_entry, abed->plt_entry_size);
	  /* Add offset for pushq GOT+8(%rip), since the instruction
	     uses 6 bytes subtract this value.  */
	  bfd_put_32 (output_bfd,
		      (htab->elf.sgotplt->output_section->vma
		       + htab->elf.sgotplt->output_offset
		       + 8
		       - htab->elf.splt->output_section->vma
		       - htab->elf.splt->output_offset
		       - 6),
		      htab->elf.splt->contents + abed->plt0_got1_offset);
	  /* Add offset for the PC-relative instruction accessing GOT+16,
	     subtracting the offset to the end of that instruction.  */
	  bfd_put_32 (output_bfd,
		      (htab->elf.sgotplt->output_section->vma
		       + htab->elf.sgotplt->output_offset
		       + 16
		       - htab->elf.splt->output_section->vma
		       - htab->elf.splt->output_offset
		       - abed->plt0_got2_insn_end),
		      htab->elf.splt->contents + abed->plt0_got2_offset);

	  elf_section_data (htab->elf.splt->output_section)
	    ->this_hdr.sh_entsize = abed->plt_entry_size;

	  if (htab->tlsdesc_plt)
	    {
	      bfd_put_64 (output_bfd, (bfd_vma) 0,
			  htab->elf.sgot->contents + htab->tlsdesc_got);

	      memcpy (htab->elf.splt->contents + htab->tlsdesc_plt,
		      abed->plt0_entry, abed->plt_entry_size);

	      /* Add offset for pushq GOT+8(%rip), since the
		 instruction uses 6 bytes subtract this value.  */
	      bfd_put_32 (output_bfd,
			  (htab->elf.sgotplt->output_section->vma
			   + htab->elf.sgotplt->output_offset
			   + 8
			   - htab->elf.splt->output_section->vma
			   - htab->elf.splt->output_offset
			   - htab->tlsdesc_plt
			   - 6),
			  htab->elf.splt->contents
			  + htab->tlsdesc_plt + abed->plt0_got1_offset);
	  /* Add offset for the PC-relative instruction accessing GOT+TDG,
	     where TGD stands for htab->tlsdesc_got, subtracting the offset
	     to the end of that instruction.  */
	      bfd_put_32 (output_bfd,
			  (htab->elf.sgot->output_section->vma
			   + htab->elf.sgot->output_offset
			   + htab->tlsdesc_got
			   - htab->elf.splt->output_section->vma
			   - htab->elf.splt->output_offset
			   - htab->tlsdesc_plt
			   - abed->plt0_got2_insn_end),
			  htab->elf.splt->contents
			  + htab->tlsdesc_plt + abed->plt0_got2_offset);
	    }
	}
    }

  if (htab->plt_bnd != NULL)
    elf_section_data (htab->plt_bnd->output_section)
      ->this_hdr.sh_entsize = sizeof (elf_x86_64_bnd_plt2_entry);

  if (htab->elf.sgotplt)
    {
      if (bfd_is_abs_section (htab->elf.sgotplt->output_section))
	{
	  (*_bfd_error_handler)
	    (_("discarded output section: `%A'"), htab->elf.sgotplt);
	  return FALSE;
	}

      /* Fill in the first three entries in the global offset table.  */
      if (htab->elf.sgotplt->size > 0)
	{
	  /* Set the first entry in the global offset table to the address of
	     the dynamic section.  */
	  if (sdyn == NULL)
	    bfd_put_64 (output_bfd, (bfd_vma) 0, htab->elf.sgotplt->contents);
	  else
	    bfd_put_64 (output_bfd,
			sdyn->output_section->vma + sdyn->output_offset,
			htab->elf.sgotplt->contents);
	  /* Write GOT[1] and GOT[2], needed for the dynamic linker.  */
	  bfd_put_64 (output_bfd, (bfd_vma) 0, htab->elf.sgotplt->contents + GOT_ENTRY_SIZE);
	  bfd_put_64 (output_bfd, (bfd_vma) 0, htab->elf.sgotplt->contents + GOT_ENTRY_SIZE*2);
	}

      elf_section_data (htab->elf.sgotplt->output_section)->this_hdr.sh_entsize =
	GOT_ENTRY_SIZE;
    }

  /* Adjust .eh_frame for .plt section.  */
  if (htab->plt_eh_frame != NULL
      && htab->plt_eh_frame->contents != NULL)
    {
      if (htab->elf.splt != NULL
	  && htab->elf.splt->size != 0
	  && (htab->elf.splt->flags & SEC_EXCLUDE) == 0
	  && htab->elf.splt->output_section != NULL
	  && htab->plt_eh_frame->output_section != NULL)
	{
	  bfd_vma plt_start = htab->elf.splt->output_section->vma;
	  bfd_vma eh_frame_start = htab->plt_eh_frame->output_section->vma
				   + htab->plt_eh_frame->output_offset
				   + PLT_FDE_START_OFFSET;
	  bfd_put_signed_32 (dynobj, plt_start - eh_frame_start,
			     htab->plt_eh_frame->contents
			     + PLT_FDE_START_OFFSET);
	}
      if (htab->plt_eh_frame->sec_info_type == SEC_INFO_TYPE_EH_FRAME)
	{
	  if (! _bfd_elf_write_section_eh_frame (output_bfd, info,
						 htab->plt_eh_frame,
						 htab->plt_eh_frame->contents))
	    return FALSE;
	}
    }

  if (htab->elf.sgot && htab->elf.sgot->size > 0)
    elf_section_data (htab->elf.sgot->output_section)->this_hdr.sh_entsize
      = GOT_ENTRY_SIZE;

  /* Fill PLT and GOT entries for local STT_GNU_IFUNC symbols.  */
  htab_traverse (htab->loc_hash_table,
		 elf_x86_64_finish_local_dynamic_symbol,
		 info);

  return TRUE;
}

/* Return an array of PLT entry symbol values.  */

static bfd_vma *
elf_x86_64_get_plt_sym_val (bfd *abfd, asymbol **dynsyms, asection *plt,
			    asection *relplt)
{
  bfd_boolean (*slurp_relocs) (bfd *, asection *, asymbol **, bfd_boolean);
  arelent *p;
  long count, i;
  bfd_vma *plt_sym_val;
  bfd_vma plt_offset;
  bfd_byte *plt_contents;
  const struct elf_x86_64_backend_data *bed;
  Elf_Internal_Shdr *hdr;
  asection *plt_bnd;

  /* Get the .plt section contents.  PLT passed down may point to the
     .plt.bnd section.  Make sure that PLT always points to the .plt
     section.  */
  plt_bnd = bfd_get_section_by_name (abfd, ".plt.bnd");
  if (plt_bnd)
    {
      if (plt != plt_bnd)
	abort ();
      plt = bfd_get_section_by_name (abfd, ".plt");
      if (plt == NULL)
	abort ();
      bed = &elf_x86_64_bnd_arch_bed;
    }
  else
    bed = get_elf_x86_64_backend_data (abfd);

  plt_contents = (bfd_byte *) bfd_malloc (plt->size);
  if (plt_contents == NULL)
    return NULL;
  if (!bfd_get_section_contents (abfd, (asection *) plt,
				 plt_contents, 0, plt->size))
    {
bad_return:
      free (plt_contents);
      return NULL;
    }

  slurp_relocs = get_elf_backend_data (abfd)->s->slurp_reloc_table;
  if (! (*slurp_relocs) (abfd, relplt, dynsyms, TRUE))
    goto bad_return;

  hdr = &elf_section_data (relplt)->this_hdr;
  count = relplt->size / hdr->sh_entsize;

  plt_sym_val = (bfd_vma *) bfd_malloc (sizeof (bfd_vma) * count);
  if (plt_sym_val == NULL)
    goto bad_return;

  for (i = 0; i < count; i++, p++)
    plt_sym_val[i] = -1;

  plt_offset = bed->plt_entry_size;
  p = relplt->relocation;
  for (i = 0; i < count; i++, p++)
    {
      long reloc_index;

      if (p->howto->type != R_X86_64_JUMP_SLOT
	  && p->howto->type != R_X86_64_IRELATIVE)
	continue;

      reloc_index = H_GET_32 (abfd, (plt_contents + plt_offset
				     + bed->plt_reloc_offset));
      if (reloc_index >= count)
	abort ();
      if (plt_bnd)
	{
	  /* This is the index in .plt section.  */
	  long plt_index = plt_offset / bed->plt_entry_size;
	  /* Store VMA + the offset in .plt.bnd section.  */
	  plt_sym_val[reloc_index] =
	    (plt_bnd->vma
	     + (plt_index - 1) * sizeof (elf_x86_64_legacy_plt2_entry));
	}
      else
	plt_sym_val[reloc_index] = plt->vma + plt_offset;
      plt_offset += bed->plt_entry_size;
    }

  free (plt_contents);

  return plt_sym_val;
}

/* Similar to _bfd_elf_get_synthetic_symtab, with .plt.bnd section
   support.  */

static long
elf_x86_64_get_synthetic_symtab (bfd *abfd,
				 long symcount,
				 asymbol **syms,
				 long dynsymcount,
				 asymbol **dynsyms,
				 asymbol **ret)
{
  /* Pass the .plt.bnd section to _bfd_elf_ifunc_get_synthetic_symtab
     as PLT if it exists.  */
  asection *plt = bfd_get_section_by_name (abfd, ".plt.bnd");
  if (plt == NULL)
    plt = bfd_get_section_by_name (abfd, ".plt");
  return _bfd_elf_ifunc_get_synthetic_symtab (abfd, symcount, syms,
					      dynsymcount, dynsyms, ret,
					      plt,
					      elf_x86_64_get_plt_sym_val);
}

/* Handle an x86-64 specific section when reading an object file.  This
   is called when elfcode.h finds a section with an unknown type.  */

static bfd_boolean
elf_x86_64_section_from_shdr (bfd *abfd, Elf_Internal_Shdr *hdr,
			      const char *name, int shindex)
{
  if (hdr->sh_type != SHT_X86_64_UNWIND)
    return FALSE;

  if (! _bfd_elf_make_section_from_shdr (abfd, hdr, name, shindex))
    return FALSE;

  return TRUE;
}

/* Hook called by the linker routine which adds symbols from an object
   file.  We use it to put SHN_X86_64_LCOMMON items in .lbss, instead
   of .bss.  */

static bfd_boolean
elf_x86_64_add_symbol_hook (bfd *abfd,
			    struct bfd_link_info *info,
			    Elf_Internal_Sym *sym,
			    const char **namep ATTRIBUTE_UNUSED,
			    flagword *flagsp ATTRIBUTE_UNUSED,
			    asection **secp,
			    bfd_vma *valp)
{
  asection *lcomm;

  switch (sym->st_shndx)
    {
    case SHN_X86_64_LCOMMON:
      lcomm = bfd_get_section_by_name (abfd, "LARGE_COMMON");
      if (lcomm == NULL)
	{
	  lcomm = bfd_make_section_with_flags (abfd,
					       "LARGE_COMMON",
					       (SEC_ALLOC
						| SEC_IS_COMMON
						| SEC_LINKER_CREATED));
	  if (lcomm == NULL)
	    return FALSE;
	  elf_section_flags (lcomm) |= SHF_X86_64_LARGE;
	}
      *secp = lcomm;
      *valp = sym->st_size;
      return TRUE;
    }

  if ((ELF_ST_TYPE (sym->st_info) == STT_GNU_IFUNC
       || ELF_ST_BIND (sym->st_info) == STB_GNU_UNIQUE)
      && (abfd->flags & DYNAMIC) == 0
      && bfd_get_flavour (info->output_bfd) == bfd_target_elf_flavour)
    elf_tdata (info->output_bfd)->has_gnu_symbols = TRUE;

  return _bfd_elf_add_sharable_symbol (abfd, info, sym, namep, flagsp,
				       secp, valp);
}


/* Given a BFD section, try to locate the corresponding ELF section
   index.  */

static bfd_boolean
elf_x86_64_elf_section_from_bfd_section (bfd *abfd ATTRIBUTE_UNUSED,
					 asection *sec, int *index_return)
{
  if (sec == &_bfd_elf_large_com_section)
    {
      *index_return = SHN_X86_64_LCOMMON;
      return TRUE;
    }
  return _bfd_elf_sharable_section_from_bfd_section (abfd, sec,
						     index_return);
}

/* Process a symbol.  */

static void
elf_x86_64_symbol_processing (bfd *abfd ATTRIBUTE_UNUSED,
			      asymbol *asym)
{
  elf_symbol_type *elfsym = (elf_symbol_type *) asym;

  switch (elfsym->internal_elf_sym.st_shndx)
    {
    case SHN_X86_64_LCOMMON:
      asym->section = &_bfd_elf_large_com_section;
      asym->value = elfsym->internal_elf_sym.st_size;
      /* Common symbol doesn't set BSF_GLOBAL.  */
      asym->flags &= ~BSF_GLOBAL;
      return;
      break;
    }

  _bfd_elf_sharable_symbol_processing (abfd, asym);
}

static bfd_boolean
elf_x86_64_common_definition (Elf_Internal_Sym *sym)
{
  return (sym->st_shndx == SHN_COMMON
	  || sym->st_shndx == SHN_X86_64_LCOMMON
	  || _bfd_elf_sharable_common_definition (sym));
}

static unsigned int
elf_x86_64_common_section_index (asection *sec)
{
  if ((elf_section_flags (sec) & SHF_X86_64_LARGE) == 0)
    return _bfd_elf_sharable_common_section_index (sec);
  else
    return SHN_X86_64_LCOMMON;
}

static asection *
elf_x86_64_common_section (asection *sec)
{
  if ((elf_section_flags (sec) & SHF_X86_64_LARGE) == 0)
    return _bfd_elf_sharable_common_section (sec);
  else
    return &_bfd_elf_large_com_section;
}

static bfd_boolean
elf_x86_64_merge_symbol (struct elf_link_hash_entry *h,
			 const Elf_Internal_Sym *sym,
			 asection **psec,
			 bfd_boolean newdef,
			 bfd_boolean newdyn,
			 bfd *abfd,
			 bfd_boolean olddef,
			 bfd_boolean olddyn,
			 bfd *oldbfd,
			 asection *oldsec)
{
  /* A normal common symbol and a large common symbol result in a
     normal common symbol.  We turn the large common symbol into a
     normal one.  */
  if (!olddef
      && h->root.type == bfd_link_hash_common
      && !newdef
      && bfd_is_com_section (*psec)
      && oldsec != *psec
      && _bfd_elf_sharable_common_section_index (oldsec) == SHN_COMMON)
    {
      if (sym->st_shndx == SHN_COMMON
	  && (elf_section_flags (oldsec) & SHF_X86_64_LARGE) != 0)
	{
	  h->root.u.c.p->section
	    = bfd_make_section_old_way (oldbfd, "COMMON");
	  h->root.u.c.p->section->flags = SEC_ALLOC;
	  return TRUE;
	}
      else if (sym->st_shndx == SHN_X86_64_LCOMMON
	       && (elf_section_flags (oldsec) & SHF_X86_64_LARGE) == 0)
	{
	  *psec = bfd_com_section_ptr;
	  return TRUE;
	}
    }

  return _bfd_elf_sharable_merge_symbol (h, sym, psec, newdef, newdyn,
					 abfd, olddef, olddyn, oldbfd,
					 oldsec);
}

static int
elf_x86_64_additional_program_headers (bfd *abfd,
				       struct bfd_link_info *info ATTRIBUTE_UNUSED)
{
  asection *s;
  int count = 0;

  /* Check to see if we need a large readonly segment.  */
  s = bfd_get_section_by_name (abfd, ".lrodata");
  if (s && (s->flags & SEC_LOAD))
    count++;

  /* Check to see if we need a large data segment.  Since .lbss sections
     is placed right after the .bss section, there should be no need for
     a large data segment just because of .lbss.  */
  s = bfd_get_section_by_name (abfd, ".ldata");
  if (s && (s->flags & SEC_LOAD))
    count++;

  return count;
}

/* Return TRUE if symbol should be hashed in the `.gnu.hash' section.  */

static bfd_boolean
elf_x86_64_hash_symbol (struct elf_link_hash_entry *h)
{
  if (h->plt.offset != (bfd_vma) -1
      && !h->def_regular
      && !h->pointer_equality_needed)
    return FALSE;

  return _bfd_elf_hash_symbol (h);
}

/* Return TRUE iff relocations for INPUT are compatible with OUTPUT. */

static bfd_boolean
elf_x86_64_relocs_compatible (const bfd_target *input,
			      const bfd_target *output)
{
  return ((xvec_get_elf_backend_data (input)->s->elfclass
	   == xvec_get_elf_backend_data (output)->s->elfclass)
	  && _bfd_elf_relocs_compatible (input, output));
}

static const struct bfd_elf_special_section
  elf_x86_64_special_sections[]=
{
  { STRING_COMMA_LEN (".gnu.linkonce.lb"), -2, SHT_NOBITS,   SHF_ALLOC + SHF_WRITE + SHF_X86_64_LARGE},
  { STRING_COMMA_LEN (".gnu.linkonce.lr"), -2, SHT_PROGBITS, SHF_ALLOC + SHF_X86_64_LARGE},
  { STRING_COMMA_LEN (".gnu.linkonce.lt"), -2, SHT_PROGBITS, SHF_ALLOC + SHF_EXECINSTR + SHF_X86_64_LARGE},
  { STRING_COMMA_LEN (".lbss"),	           -2, SHT_NOBITS,   SHF_ALLOC + SHF_WRITE + SHF_X86_64_LARGE},
  { STRING_COMMA_LEN (".ldata"),	   -2, SHT_PROGBITS, SHF_ALLOC + SHF_WRITE + SHF_X86_64_LARGE},
  { STRING_COMMA_LEN (".lrodata"),	   -2, SHT_PROGBITS, SHF_ALLOC + SHF_X86_64_LARGE},
  { NULL,	                0,          0, 0,            0 }
};

#define TARGET_LITTLE_SYM		    x86_64_elf64_vec
#define TARGET_LITTLE_NAME		    "elf64-x86-64"
#define ELF_ARCH			    bfd_arch_i386
#define ELF_TARGET_ID			    X86_64_ELF_DATA
#define ELF_MACHINE_CODE		    EM_X86_64
#define ELF_MAXPAGESIZE			    0x200000
#define ELF_MINPAGESIZE			    0x1000
#define ELF_COMMONPAGESIZE		    0x1000

#define elf_backend_can_gc_sections	    1
#define elf_backend_can_refcount	    1
#define elf_backend_want_got_plt	    1
#define elf_backend_plt_readonly	    1
#define elf_backend_want_plt_sym	    0
#define elf_backend_got_header_size	    (GOT_ENTRY_SIZE*3)
#define elf_backend_rela_normal		    1
#define elf_backend_plt_alignment           4

#define elf_info_to_howto		    elf_x86_64_info_to_howto

#define bfd_elf64_bfd_link_hash_table_create \
  elf_x86_64_link_hash_table_create
#define bfd_elf64_bfd_reloc_type_lookup	    elf_x86_64_reloc_type_lookup
#define bfd_elf64_bfd_reloc_name_lookup \
  elf_x86_64_reloc_name_lookup

#define elf_backend_adjust_dynamic_symbol   elf_x86_64_adjust_dynamic_symbol
#define elf_backend_relocs_compatible	    elf_x86_64_relocs_compatible
#define elf_backend_check_relocs	    elf_x86_64_check_relocs
#define elf_backend_copy_indirect_symbol    elf_x86_64_copy_indirect_symbol
#define elf_backend_create_dynamic_sections elf_x86_64_create_dynamic_sections
#define elf_backend_finish_dynamic_sections elf_x86_64_finish_dynamic_sections
#define elf_backend_finish_dynamic_symbol   elf_x86_64_finish_dynamic_symbol
#define elf_backend_gc_mark_hook	    elf_x86_64_gc_mark_hook
#define elf_backend_gc_sweep_hook	    elf_x86_64_gc_sweep_hook
#define elf_backend_grok_prstatus	    elf_x86_64_grok_prstatus
#define elf_backend_grok_psinfo		    elf_x86_64_grok_psinfo
#ifdef CORE_HEADER
#define elf_backend_write_core_note	    elf_x86_64_write_core_note
#endif
#define elf_backend_reloc_type_class	    elf_x86_64_reloc_type_class
#define elf_backend_relocate_section	    elf_x86_64_relocate_section
#define elf_backend_size_dynamic_sections   elf_x86_64_size_dynamic_sections
#define elf_backend_always_size_sections    elf_x86_64_always_size_sections
#define elf_backend_init_index_section	    _bfd_elf_init_1_index_section
#define elf_backend_object_p		    elf64_x86_64_elf_object_p
#define bfd_elf64_mkobject		    elf_x86_64_mkobject
#define bfd_elf64_get_synthetic_symtab	    elf_x86_64_get_synthetic_symtab

#define elf_backend_section_from_shdr \
	elf_x86_64_section_from_shdr

#define elf_backend_section_from_bfd_section \
  elf_x86_64_elf_section_from_bfd_section
#define elf_backend_add_symbol_hook \
  elf_x86_64_add_symbol_hook
#define elf_backend_symbol_processing \
  elf_x86_64_symbol_processing
#define elf_backend_common_section_index \
  elf_x86_64_common_section_index
#define elf_backend_common_section \
  elf_x86_64_common_section
#define elf_backend_common_definition \
  elf_x86_64_common_definition
#define elf_backend_merge_symbol \
  elf_x86_64_merge_symbol
#define elf_backend_special_sections \
  elf_x86_64_special_sections
#define elf_backend_additional_program_headers \
  elf_x86_64_additional_program_headers
#define elf_backend_hash_symbol \
  elf_x86_64_hash_symbol

#include "elf64-target.h"

/* FreeBSD support.  */

#undef  TARGET_LITTLE_SYM
#define TARGET_LITTLE_SYM		    x86_64_elf64_fbsd_vec
#undef  TARGET_LITTLE_NAME
#define TARGET_LITTLE_NAME		    "elf64-x86-64-freebsd"

#undef	ELF_OSABI
#define	ELF_OSABI			    ELFOSABI_FREEBSD

#undef  elf64_bed
#define elf64_bed elf64_x86_64_fbsd_bed

#include "elf64-target.h"

/* Solaris 2 support.  */

#undef  TARGET_LITTLE_SYM
#define TARGET_LITTLE_SYM		    x86_64_elf64_sol2_vec
#undef  TARGET_LITTLE_NAME
#define TARGET_LITTLE_NAME		    "elf64-x86-64-sol2"

/* Restore default: we cannot use ELFOSABI_SOLARIS, otherwise ELFOSABI_NONE
   objects won't be recognized.  */
#undef ELF_OSABI

#undef  elf64_bed
#define elf64_bed			    elf64_x86_64_sol2_bed

/* The 64-bit static TLS arena size is rounded to the nearest 16-byte
   boundary.  */
#undef elf_backend_static_tls_alignment
#define elf_backend_static_tls_alignment    16

/* The Solaris 2 ABI requires a plt symbol on all platforms.

   Cf. Linker and Libraries Guide, Ch. 2, Link-Editor, Generating the Output
   File, p.63.  */
#undef elf_backend_want_plt_sym
#define elf_backend_want_plt_sym	    1

#include "elf64-target.h"

/* Native Client support.  */

static bfd_boolean
elf64_x86_64_nacl_elf_object_p (bfd *abfd)
{
  /* Set the right machine number for a NaCl x86-64 ELF64 file.  */
  bfd_default_set_arch_mach (abfd, bfd_arch_i386, bfd_mach_x86_64_nacl);
  return TRUE;
}

#undef	TARGET_LITTLE_SYM
#define	TARGET_LITTLE_SYM		x86_64_elf64_nacl_vec
#undef	TARGET_LITTLE_NAME
#define	TARGET_LITTLE_NAME		"elf64-x86-64-nacl"
#undef	elf64_bed
#define	elf64_bed			elf64_x86_64_nacl_bed

#undef	ELF_MAXPAGESIZE
#undef	ELF_MINPAGESIZE
#undef	ELF_COMMONPAGESIZE
#define ELF_MAXPAGESIZE			0x10000
#define ELF_MINPAGESIZE			0x10000
#define ELF_COMMONPAGESIZE		0x10000

/* Restore defaults.  */
#undef	ELF_OSABI
#undef	elf_backend_static_tls_alignment
#undef	elf_backend_want_plt_sym
#define elf_backend_want_plt_sym	0

/* NaCl uses substantially different PLT entries for the same effects.  */

#undef	elf_backend_plt_alignment
#define elf_backend_plt_alignment	5
#define NACL_PLT_ENTRY_SIZE		64
#define	NACLMASK			0xe0 /* 32-byte alignment mask.  */

static const bfd_byte elf_x86_64_nacl_plt0_entry[NACL_PLT_ENTRY_SIZE] =
  {
    0xff, 0x35, 8, 0, 0, 0,             /* pushq GOT+8(%rip) 		*/
    0x4c, 0x8b, 0x1d, 16, 0, 0, 0,	/* mov GOT+16(%rip), %r11	*/
    0x41, 0x83, 0xe3, NACLMASK,         /* and $-32, %r11d		*/
    0x4d, 0x01, 0xfb,             	/* add %r15, %r11		*/
    0x41, 0xff, 0xe3,             	/* jmpq *%r11			*/

    /* 9-byte nop sequence to pad out to the next 32-byte boundary.  */
    0x66, 0x0f, 0x1f, 0x84, 0, 0, 0, 0, 0, /* nopw 0x0(%rax,%rax,1)	*/

    /* 32 bytes of nop to pad out to the standard size.  */
    0x66, 0x66, 0x66, 0x66, 0x66, 0x66,    /* excess data32 prefixes	*/
    0x2e, 0x0f, 0x1f, 0x84, 0, 0, 0, 0, 0, /* nopw %cs:0x0(%rax,%rax,1)	*/
    0x66, 0x66, 0x66, 0x66, 0x66, 0x66,    /* excess data32 prefixes	*/
    0x2e, 0x0f, 0x1f, 0x84, 0, 0, 0, 0, 0, /* nopw %cs:0x0(%rax,%rax,1)	*/
    0x66,                                  /* excess data32 prefix	*/
    0x90                                   /* nop */
  };

static const bfd_byte elf_x86_64_nacl_plt_entry[NACL_PLT_ENTRY_SIZE] =
  {
    0x4c, 0x8b, 0x1d, 0, 0, 0, 0,	/* mov name@GOTPCREL(%rip),%r11	*/
    0x41, 0x83, 0xe3, NACLMASK,         /* and $-32, %r11d		*/
    0x4d, 0x01, 0xfb,             	/* add %r15, %r11		*/
    0x41, 0xff, 0xe3,             	/* jmpq *%r11			*/

    /* 15-byte nop sequence to pad out to the next 32-byte boundary.  */
    0x66, 0x66, 0x66, 0x66, 0x66, 0x66,    /* excess data32 prefixes	*/
    0x2e, 0x0f, 0x1f, 0x84, 0, 0, 0, 0, 0, /* nopw %cs:0x0(%rax,%rax,1)	*/

    /* Lazy GOT entries point here (32-byte aligned).  */
    0x68,                 /* pushq immediate */
    0, 0, 0, 0,           /* replaced with index into relocation table.  */
    0xe9,                 /* jmp relative */
    0, 0, 0, 0,           /* replaced with offset to start of .plt0.  */

    /* 22 bytes of nop to pad out to the standard size.  */
    0x66, 0x66, 0x66, 0x66, 0x66, 0x66,    /* excess data32 prefixes	*/
    0x2e, 0x0f, 0x1f, 0x84, 0, 0, 0, 0, 0, /* nopw %cs:0x0(%rax,%rax,1)	*/
    0x0f, 0x1f, 0x80, 0, 0, 0, 0,          /* nopl 0x0(%rax)		*/
  };

/* .eh_frame covering the .plt section.  */

static const bfd_byte elf_x86_64_nacl_eh_frame_plt[] =
  {
#if (PLT_CIE_LENGTH != 20                               \
     || PLT_FDE_LENGTH != 36                            \
     || PLT_FDE_START_OFFSET != 4 + PLT_CIE_LENGTH + 8  \
     || PLT_FDE_LEN_OFFSET != 4 + PLT_CIE_LENGTH + 12)
# error "Need elf_x86_64_backend_data parameters for eh_frame_plt offsets!"
#endif
    PLT_CIE_LENGTH, 0, 0, 0,	/* CIE length */
    0, 0, 0, 0,			/* CIE ID */
    1,				/* CIE version */
    'z', 'R', 0,                /* Augmentation string */
    1,				/* Code alignment factor */
    0x78,                       /* Data alignment factor */
    16,				/* Return address column */
    1,				/* Augmentation size */
    DW_EH_PE_pcrel | DW_EH_PE_sdata4, /* FDE encoding */
    DW_CFA_def_cfa, 7, 8,	/* DW_CFA_def_cfa: r7 (rsp) ofs 8 */
    DW_CFA_offset + 16, 1,	/* DW_CFA_offset: r16 (rip) at cfa-8 */
    DW_CFA_nop, DW_CFA_nop,

    PLT_FDE_LENGTH, 0, 0, 0,	/* FDE length */
    PLT_CIE_LENGTH + 8, 0, 0, 0,/* CIE pointer */
    0, 0, 0, 0,			/* R_X86_64_PC32 .plt goes here */
    0, 0, 0, 0,			/* .plt size goes here */
    0,				/* Augmentation size */
    DW_CFA_def_cfa_offset, 16,	/* DW_CFA_def_cfa_offset: 16 */
    DW_CFA_advance_loc + 6,	/* DW_CFA_advance_loc: 6 to __PLT__+6 */
    DW_CFA_def_cfa_offset, 24,	/* DW_CFA_def_cfa_offset: 24 */
    DW_CFA_advance_loc + 58,	/* DW_CFA_advance_loc: 58 to __PLT__+64 */
    DW_CFA_def_cfa_expression,	/* DW_CFA_def_cfa_expression */
    13,				/* Block length */
    DW_OP_breg7, 8,		/* DW_OP_breg7 (rsp): 8 */
    DW_OP_breg16, 0,		/* DW_OP_breg16 (rip): 0 */
    DW_OP_const1u, 63, DW_OP_and, DW_OP_const1u, 37, DW_OP_ge,
    DW_OP_lit3, DW_OP_shl, DW_OP_plus,
    DW_CFA_nop, DW_CFA_nop
  };

static const struct elf_x86_64_backend_data elf_x86_64_nacl_arch_bed =
  {
    elf_x86_64_nacl_plt0_entry,              /* plt0_entry */
    elf_x86_64_nacl_plt_entry,               /* plt_entry */
    NACL_PLT_ENTRY_SIZE,                     /* plt_entry_size */
    2,                                       /* plt0_got1_offset */
    9,                                       /* plt0_got2_offset */
    13,                                      /* plt0_got2_insn_end */
    3,                                       /* plt_got_offset */
    33,                                      /* plt_reloc_offset */
    38,                                      /* plt_plt_offset */
    7,                                       /* plt_got_insn_size */
    42,                                      /* plt_plt_insn_end */
    32,                                      /* plt_lazy_offset */
    elf_x86_64_nacl_eh_frame_plt,            /* eh_frame_plt */
    sizeof (elf_x86_64_nacl_eh_frame_plt),   /* eh_frame_plt_size */
  };

#undef	elf_backend_arch_data
#define	elf_backend_arch_data	&elf_x86_64_nacl_arch_bed

#undef	elf_backend_object_p
#define elf_backend_object_p			elf64_x86_64_nacl_elf_object_p
#undef	elf_backend_modify_segment_map
#define	elf_backend_modify_segment_map		nacl_modify_segment_map
#undef	elf_backend_modify_program_headers
#define	elf_backend_modify_program_headers	nacl_modify_program_headers
#undef	elf_backend_final_write_processing
#define elf_backend_final_write_processing	nacl_final_write_processing

#include "elf64-target.h"

/* Native Client x32 support.  */

static bfd_boolean
elf32_x86_64_nacl_elf_object_p (bfd *abfd)
{
  /* Set the right machine number for a NaCl x86-64 ELF32 file.  */
  bfd_default_set_arch_mach (abfd, bfd_arch_i386, bfd_mach_x64_32_nacl);
  return TRUE;
}

#undef  TARGET_LITTLE_SYM
#define TARGET_LITTLE_SYM		x86_64_elf32_nacl_vec
#undef  TARGET_LITTLE_NAME
#define TARGET_LITTLE_NAME		"elf32-x86-64-nacl"
#undef	elf32_bed
#define	elf32_bed			elf32_x86_64_nacl_bed

#define bfd_elf32_bfd_link_hash_table_create \
  elf_x86_64_link_hash_table_create
#define bfd_elf32_bfd_reloc_type_lookup	\
  elf_x86_64_reloc_type_lookup
#define bfd_elf32_bfd_reloc_name_lookup \
  elf_x86_64_reloc_name_lookup
#define bfd_elf32_mkobject \
  elf_x86_64_mkobject
#define bfd_elf32_get_synthetic_symtab \
  elf_x86_64_get_synthetic_symtab

#undef elf_backend_object_p
#define elf_backend_object_p \
  elf32_x86_64_nacl_elf_object_p

#undef elf_backend_bfd_from_remote_memory
#define elf_backend_bfd_from_remote_memory \
  _bfd_elf32_bfd_from_remote_memory

#undef elf_backend_size_info
#define elf_backend_size_info \
  _bfd_elf32_size_info

#include "elf32-target.h"

/* Restore defaults.  */
#undef	elf_backend_object_p
#define elf_backend_object_p		    elf64_x86_64_elf_object_p
#undef	elf_backend_bfd_from_remote_memory
#undef	elf_backend_size_info
#undef	elf_backend_modify_segment_map
#undef	elf_backend_modify_program_headers
#undef	elf_backend_final_write_processing

/* Intel L1OM support.  */

static bfd_boolean
elf64_l1om_elf_object_p (bfd *abfd)
{
  /* Set the right machine number for an L1OM elf64 file.  */
  bfd_default_set_arch_mach (abfd, bfd_arch_l1om, bfd_mach_l1om);
  return TRUE;
}

#undef  TARGET_LITTLE_SYM
#define TARGET_LITTLE_SYM		    l1om_elf64_vec
#undef  TARGET_LITTLE_NAME
#define TARGET_LITTLE_NAME		    "elf64-l1om"
#undef ELF_ARCH
#define ELF_ARCH			    bfd_arch_l1om

#undef	ELF_MACHINE_CODE
#define ELF_MACHINE_CODE		    EM_L1OM

#undef	ELF_OSABI

#undef  elf64_bed
#define elf64_bed elf64_l1om_bed

#undef elf_backend_object_p
#define elf_backend_object_p		    elf64_l1om_elf_object_p

/* Restore defaults.  */
#undef	ELF_MAXPAGESIZE
#undef	ELF_MINPAGESIZE
#undef	ELF_COMMONPAGESIZE
#define ELF_MAXPAGESIZE			0x200000
#define ELF_MINPAGESIZE			0x1000
#define ELF_COMMONPAGESIZE		0x1000
#undef	elf_backend_plt_alignment
#define elf_backend_plt_alignment	4
#undef	elf_backend_arch_data
#define	elf_backend_arch_data	&elf_x86_64_arch_bed

#include "elf64-target.h"

/* FreeBSD L1OM support.  */

#undef  TARGET_LITTLE_SYM
#define TARGET_LITTLE_SYM		    l1om_elf64_fbsd_vec
#undef  TARGET_LITTLE_NAME
#define TARGET_LITTLE_NAME		    "elf64-l1om-freebsd"

#undef	ELF_OSABI
#define	ELF_OSABI			    ELFOSABI_FREEBSD

#undef  elf64_bed
#define elf64_bed elf64_l1om_fbsd_bed

#include "elf64-target.h"

/* Intel K1OM support.  */

static bfd_boolean
elf64_k1om_elf_object_p (bfd *abfd)
{
  /* Set the right machine number for an K1OM elf64 file.  */
  bfd_default_set_arch_mach (abfd, bfd_arch_k1om, bfd_mach_k1om);
  return TRUE;
}

#undef  TARGET_LITTLE_SYM
#define TARGET_LITTLE_SYM		    k1om_elf64_vec
#undef  TARGET_LITTLE_NAME
#define TARGET_LITTLE_NAME		    "elf64-k1om"
#undef ELF_ARCH
#define ELF_ARCH			    bfd_arch_k1om

#undef	ELF_MACHINE_CODE
#define ELF_MACHINE_CODE		    EM_K1OM

#undef	ELF_OSABI

#undef  elf64_bed
#define elf64_bed elf64_k1om_bed

#undef elf_backend_object_p
#define elf_backend_object_p		    elf64_k1om_elf_object_p

#undef  elf_backend_static_tls_alignment

#undef elf_backend_want_plt_sym
#define elf_backend_want_plt_sym	    0

#include "elf64-target.h"

/* FreeBSD K1OM support.  */

#undef  TARGET_LITTLE_SYM
#define TARGET_LITTLE_SYM		    k1om_elf64_fbsd_vec
#undef  TARGET_LITTLE_NAME
#define TARGET_LITTLE_NAME		    "elf64-k1om-freebsd"

#undef	ELF_OSABI
#define	ELF_OSABI			    ELFOSABI_FREEBSD

#undef  elf64_bed
#define elf64_bed elf64_k1om_fbsd_bed

#include "elf64-target.h"

/* 32bit x86-64 support.  */

#undef  TARGET_LITTLE_SYM
#define TARGET_LITTLE_SYM		    x86_64_elf32_vec
#undef  TARGET_LITTLE_NAME
#define TARGET_LITTLE_NAME		    "elf32-x86-64"
#undef	elf32_bed

#undef ELF_ARCH
#define ELF_ARCH			    bfd_arch_i386

#undef	ELF_MACHINE_CODE
#define ELF_MACHINE_CODE		    EM_X86_64

#undef	ELF_OSABI

#undef elf_backend_object_p
#define elf_backend_object_p \
  elf32_x86_64_elf_object_p

#undef elf_backend_bfd_from_remote_memory
#define elf_backend_bfd_from_remote_memory \
  _bfd_elf32_bfd_from_remote_memory

#undef elf_backend_size_info
#define elf_backend_size_info \
  _bfd_elf32_size_info

#include "elf32-target.h"<|MERGE_RESOLUTION|>--- conflicted
+++ resolved
@@ -1073,33 +1073,16 @@
     return FALSE;
 
   htab->sdynbss = bfd_get_linker_section (dynobj, ".dynbss");
-<<<<<<< HEAD
-  if (!info->shared)
-    {
-      htab->srelbss = bfd_get_linker_section (dynobj, ".rela.bss");
-      htab->sdynsharablebss
-	= bfd_get_linker_section (dynobj, ".dynsharablebss");
-      htab->srelsharablebss
-	= bfd_get_linker_section (dynobj, ".rela.sharable_bss");
-    }
-
-  if (!htab->sdynbss
-      || (!info->shared
-	  && (!htab->srelbss
-	      || !htab->sdynsharablebss
-	      || !htab->srelsharablebss)))
-=======
   if (!htab->sdynbss)
->>>>>>> f3de6299
     abort ();
 
   if (info->executable)
     {
       /* Always allow copy relocs for building executables.  */
+      const struct elf_backend_data *bed = get_elf_backend_data (dynobj);
       asection *s = bfd_get_linker_section (dynobj, ".rela.bss");
       if (s == NULL)
 	{
-	  const struct elf_backend_data *bed = get_elf_backend_data (dynobj);
 	  s = bfd_make_section_anyway_with_flags (dynobj,
 						  ".rela.bss",
 						  (bed->dynamic_sec_flags
@@ -1110,6 +1093,32 @@
 	    return FALSE;
 	}
       htab->srelbss = s;
+
+      s = bfd_get_linker_section (dynobj, ".dynsharablebss");
+      if (s == NULL)
+	{
+	  s = bfd_make_section_anyway_with_flags (dynobj,
+						  ".dynsharablebss",
+						  (SEC_ALLOC
+						   | SEC_LINKER_CREATED));
+	  if (s == NULL)
+	    return FALSE;
+	}
+      htab->sdynsharablebss = s;
+
+      s = bfd_get_linker_section (dynobj, ".rela.sharable_bss");
+      if (s == NULL)
+	{
+	  s = bfd_make_section_anyway_with_flags (dynobj,
+						  ".rela.sharable_bss",
+						  (bed->dynamic_sec_flags
+						   | SEC_READONLY));
+	  if (s == NULL
+	      || ! bfd_set_section_alignment (dynobj, s,
+					      bed->s->log_file_align))
+	    return FALSE;
+	}
+      htab->srelsharablebss = s;
     }
 
   if (!info->no_ld_generated_unwind_info
@@ -2485,13 +2494,7 @@
       h->needs_copy = 1;
     }
 
-<<<<<<< HEAD
-  return _bfd_elf_adjust_dynamic_copy (h, s);
-=======
-  s = htab->sdynbss;
-
   return _bfd_elf_adjust_dynamic_copy (info, h, s);
->>>>>>> f3de6299
 }
 
 /* Allocate space in .plt, .got and associated reloc sections for
