--- conflicted
+++ resolved
@@ -1111,9 +1111,6 @@
   /* TRUE if there are dynamic relocs against IFUNC symbols that apply
      to read-only sections.  */
   bfd_boolean readonly_dynrelocs_against_ifunc;
-
-  asection *sdynsharablebss;
-  asection *srelsharablebss;
 };
 
 /* Get the i386 ELF linker hash table from a link_info structure.  */
@@ -1284,107 +1281,6 @@
   return &ret->elf.root;
 }
 
-<<<<<<< HEAD
-/* Create .plt, .rel.plt, .got, .got.plt, .rel.got, .dynbss, and
-   .rel.bss sections in DYNOBJ, and set up shortcuts to them in our
-   hash table.  */
-
-static bfd_boolean
-elf_i386_create_dynamic_sections (bfd *dynobj, struct bfd_link_info *info)
-{
-  struct elf_i386_link_hash_table *htab;
-
-  if (!_bfd_elf_create_dynamic_sections (dynobj, info))
-    return FALSE;
-
-  htab = elf_i386_hash_table (info);
-  if (htab == NULL)
-    return FALSE;
-
-  /* Set the contents of the .interp section to the interpreter.  */
-  if (bfd_link_executable (info) && !info->nointerp)
-    {
-      asection *s = bfd_get_linker_section (dynobj, ".interp");
-      if (s == NULL)
-	abort ();
-      s->size = sizeof ELF_DYNAMIC_INTERPRETER;
-      s->contents = (unsigned char *) ELF_DYNAMIC_INTERPRETER;
-      htab->interp = s;
-    }
-
-  htab->sdynbss = bfd_get_linker_section (dynobj, ".dynbss");
-  if (!htab->sdynbss)
-    abort ();
-
-  if (bfd_link_executable (info))
-    {
-      /* Always allow copy relocs for building executables.  */
-      const struct elf_backend_data *bed = get_elf_backend_data (dynobj);
-      asection *s = bfd_get_linker_section (dynobj, ".rel.bss");
-      if (s == NULL)
-	{
-	  s = bfd_make_section_anyway_with_flags (dynobj,
-						  ".rel.bss",
-						  (bed->dynamic_sec_flags
-						   | SEC_READONLY));
-	  if (s == NULL
-	      || ! bfd_set_section_alignment (dynobj, s,
-					      bed->s->log_file_align))
-	    return FALSE;
-	}
-      htab->srelbss = s;
-
-      s = bfd_get_linker_section (dynobj, ".dynsharablebss");
-      if (s == NULL)
-	{
-	  s = bfd_make_section_anyway_with_flags (dynobj,
-						  ".dynsharablebss",
-						  (SEC_ALLOC
-						   | SEC_LINKER_CREATED));
-	  if (s == NULL)
-	    return FALSE;
-	}
-      htab->sdynsharablebss = s;
-
-      s = bfd_get_linker_section (dynobj, ".rel.sharable_bss");
-      if (s == NULL)
-	{
-	  s = bfd_make_section_anyway_with_flags (dynobj,
-						  ".rel.sharable_bss",
-						  (bed->dynamic_sec_flags
-						   | SEC_READONLY));
-	  if (s == NULL
-	      || ! bfd_set_section_alignment (dynobj, s,
-					      bed->s->log_file_align))
-	    return FALSE;
-	}
-      htab->srelsharablebss = s;
-    }
-
-  if (get_elf_i386_backend_data (dynobj)->is_vxworks
-      && !elf_vxworks_create_dynamic_sections (dynobj, info,
-					       &htab->srelplt2))
-    return FALSE;
-
-  if (!info->no_ld_generated_unwind_info
-      && htab->plt_eh_frame == NULL
-      && htab->elf.splt != NULL)
-    {
-      flagword flags = (SEC_ALLOC | SEC_LOAD | SEC_READONLY
-			| SEC_HAS_CONTENTS | SEC_IN_MEMORY
-			| SEC_LINKER_CREATED);
-      htab->plt_eh_frame
-	= bfd_make_section_anyway_with_flags (dynobj, ".eh_frame", flags);
-      if (htab->plt_eh_frame == NULL
-	  || !bfd_set_section_alignment (dynobj, htab->plt_eh_frame, 2))
-	return FALSE;
-    }
-
-  return TRUE;
-}
-
-=======
->>>>>>> 813f3765
 /* Copy the extra info we tack onto an elf_link_hash_entry.  */
 
 static void
@@ -2794,8 +2690,6 @@
      both the dynamic object and the regular object will refer to the
      same memory location for the variable.  */
 
-  s = htab->sdynbss;
-
   /* We must generate a R_386_COPY reloc to tell the dynamic linker to
      copy the initial value out of the dynamic object and into the
      runtime process image.  */
@@ -2811,17 +2705,7 @@
     }
   if ((h->root.u.def.section->flags & SEC_ALLOC) != 0 && h->size != 0)
     {
-<<<<<<< HEAD
-      if (elf_section_flags (h->root.u.def.section) & SHF_GNU_SHARABLE)
-	{
-	  htab->srelsharablebss->size += sizeof (Elf32_External_Rel);
-	  s = htab->sdynsharablebss;
-	}
-      else
-	htab->srelbss->size += sizeof (Elf32_External_Rel);
-=======
       srel->size += sizeof (Elf32_External_Rel);
->>>>>>> 813f3765
       h->needs_copy = 1;
     }
 
@@ -3686,15 +3570,10 @@
 	       || s == htab->plt_second
 	       || s == htab->plt_got
 	       || s == htab->plt_eh_frame
-<<<<<<< HEAD
-	       || s == htab->sdynsharablebss
-	       || s == htab->sdynbss)
-=======
 	       || s == htab->plt_got_eh_frame
 	       || s == htab->plt_second_eh_frame
 	       || s == htab->elf.sdynbss
 	       || s == htab->elf.sdynrelro)
->>>>>>> 813f3765
 	{
 	  /* Strip these too.  */
 	}
@@ -5971,39 +5850,24 @@
     {
       Elf_Internal_Rela rel;
       asection *s;
-<<<<<<< HEAD
-
-      if (h->root.u.def.section == htab->sdynsharablebss)
-	s = htab->srelsharablebss;
-      else
-	s = htab->srelbss;
-=======
->>>>>>> 813f3765
 
       /* This symbol needs a copy reloc.  Set it up.  */
 
       if (h->dynindx == -1
 	  || (h->root.type != bfd_link_hash_defined
 	      && h->root.type != bfd_link_hash_defweak)
-<<<<<<< HEAD
-	  || s == NULL)
-=======
 	  || htab->elf.srelbss == NULL
 	  || htab->elf.sreldynrelro == NULL)
->>>>>>> 813f3765
 	abort ();
 
       rel.r_offset = (h->root.u.def.value
 		      + h->root.u.def.section->output_section->vma
 		      + h->root.u.def.section->output_offset);
       rel.r_info = ELF32_R_INFO (h->dynindx, R_386_COPY);
-<<<<<<< HEAD
-=======
       if (h->root.u.def.section == htab->elf.sdynrelro)
 	s = htab->elf.sreldynrelro;
       else
 	s = htab->elf.srelbss;
->>>>>>> 813f3765
       elf_append_rel (output_bfd, s, &rel);
     }
 
@@ -6812,22 +6676,6 @@
   return _bfd_elf_hash_symbol (h);
 }
 
-<<<<<<< HEAD
-/* Hook called by the linker routine which adds symbols from an object
-   file.  */
-
-static bfd_boolean
-elf_i386_add_symbol_hook (bfd * abfd,
-			  struct bfd_link_info * info,
-			  Elf_Internal_Sym * sym,
-			  const char ** namep,
-			  flagword * flagsp,
-			  asection ** secp,
-			  bfd_vma * valp)
-{
-  return _bfd_elf_add_sharable_symbol (abfd, info, sym, namep, flagsp,
-				       secp, valp);
-=======
 /* Parse i386 GNU properties.  */
 
 static enum elf_property_kind
@@ -7307,7 +7155,6 @@
     }
 
   return pbfd;
->>>>>>> 813f3765
 }
 
 #define TARGET_LITTLE_SYM		i386_elf32_vec
@@ -7360,24 +7207,10 @@
 #define elf_backend_omit_section_dynsym \
   ((bfd_boolean (*) (bfd *, struct bfd_link_info *, asection *)) bfd_true)
 #define elf_backend_hash_symbol		      elf_i386_hash_symbol
-#define elf_backend_add_symbol_hook	      elf_i386_add_symbol_hook
 #define elf_backend_fixup_symbol	      elf_i386_fixup_symbol
 #define elf_backend_parse_gnu_properties      elf_i386_parse_gnu_properties
 #define elf_backend_merge_gnu_properties      elf_i386_merge_gnu_properties
 #define elf_backend_setup_gnu_properties      elf_i386_link_setup_gnu_properties
-
-#define elf_backend_section_from_bfd_section \
-  _bfd_elf_sharable_section_from_bfd_section
-#define elf_backend_symbol_processing \
-  _bfd_elf_sharable_symbol_processing
-#define elf_backend_common_section_index \
-  _bfd_elf_sharable_common_section_index
-#define elf_backend_common_section \
-  _bfd_elf_sharable_common_section
-#define elf_backend_common_definition \
-  _bfd_elf_sharable_common_definition
-#define elf_backend_merge_symbol \
-  _bfd_elf_sharable_merge_symbol
 
 #include "elf32-target.h"
 
