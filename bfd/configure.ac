--- conflicted
+++ resolved
@@ -103,33 +103,8 @@
 [DEBUGDIR="${withval}"])
 AC_SUBST(DEBUGDIR)
 
-<<<<<<< HEAD
-# Check to see if we should allow the generation of
-# symbols with the ELF standard's STT_COMMON type.
-AC_ARG_ENABLE(elf-stt-common,
-[  --enable-elf-stt-common Allow the generation of ELF symbols with the STT_COMMON type],
-[case "${enableval}" in
-  yes) want_elf_stt_common=true ;;
-  no)  want_elf_stt_common=false ;;
-  *)   AC_MSG_ERROR(bad value ${enableval} for ELF STT_COMMON option) ;;
- esac],
-# We have to choose a default behaviour.  For native builds we could
-# test whether the loader supports the STT_COMMON type, but that would
-# mean that built binaries could not be exported to older systems where
-# the loader does not support it. So by default we always choose to
-# disable this feature.
-  want_elf_stt_common=false)dnl
-if test $want_elf_stt_common = true; then
-  AC_DEFINE(USE_STT_COMMON, 1,
-    [Define if we may generate symbols with ELF's STT_COMMON type])
-fi
-
 ACX_PKGVERSION([Linux/GNU Binutils])
 ACX_BUGURL([http://www.sourceware.org/bugzilla/ and mailto:hjl.tools@gmail.com])
-=======
-ACX_PKGVERSION([GNU Binutils])
-ACX_BUGURL([http://www.sourceware.org/bugzilla/])
->>>>>>> bae420ef
 
 AM_BINUTILS_WARNINGS
 
