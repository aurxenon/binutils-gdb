--- conflicted
+++ resolved
@@ -301,15 +301,9 @@
 @cindex @samp{-mshared} option, i386
 @cindex @samp{-mshared} option, x86-64
 @item -mno-shared
-<<<<<<< HEAD
-On ELF target, the assembler normally optimizes out relocations to
-defined non-weak global branch targets with default visibility.  The
-@samp{-mshared} option tells the assembler to generate code which
-=======
 On ELF target, the assembler normally optimizes out non-PLT relocations
 against defined non-weak global branch targets with default visibility.
 The @samp{-mshared} option tells the assembler to generate code which
->>>>>>> b1db6636
 may go into a shared library where all non-weak global branch targets
 with default visibility can be preempted.  The resulting code is
 slightly bigger.  This option only affects the handling of branch
